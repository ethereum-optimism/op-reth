--- conflicted
+++ resolved
@@ -4,12 +4,6 @@
 
 on:
   workflow_dispatch:
-<<<<<<< HEAD
-  push:
-    branches:
-      - main
-=======
->>>>>>> 31c64783
 
 env:
   CARGO_TERM_COLOR: always
