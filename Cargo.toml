--- conflicted
+++ resolved
@@ -477,19 +477,11 @@
 alloy-transport-ws = { version = "0.8.1", default-features = false }
 
 # op
-<<<<<<< HEAD
-op-alloy-rpc-types = "0.8.2"
-op-alloy-rpc-types-engine = "0.8.2"
-op-alloy-rpc-jsonrpsee = "0.8.2"
-op-alloy-network = "0.8.2"
-op-alloy-consensus = "0.8.2"
-=======
 op-alloy-rpc-types = "0.8.4"
 op-alloy-rpc-types-engine = "0.8.4"
 op-alloy-rpc-jsonrpsee = "0.8.4"
 op-alloy-network = "0.8.4"
 op-alloy-consensus = "0.8.4"
->>>>>>> ef033aba
 
 # misc
 aquamarine = "0.6"
