//! Ethereum Node types config.

use reth_basic_payload_builder::{BasicPayloadJobGenerator, BasicPayloadJobGeneratorConfig};
use reth_beacon_consensus::EthBeaconConsensus;
use reth_chainspec::ChainSpec;
use reth_ethereum_engine_primitives::{
    EthBuiltPayload, EthPayloadAttributes, EthPayloadBuilderAttributes,
};
use reth_ethereum_payload_builder::EthereumBuilderConfig;
use reth_evm::execute::BasicBlockExecutorProvider;
use reth_evm_ethereum::execute::EthExecutionStrategyFactory;
use reth_network::{EthNetworkPrimitives, NetworkHandle, PeersInfo};
use reth_node_api::{AddOnsContext, ConfigureEvm, FullNodeComponents, HeaderTy, TxTy};
use reth_node_builder::{
    components::{
        ComponentsBuilder, ConsensusBuilder, ExecutorBuilder, NetworkBuilder,
        PayloadServiceBuilder, PoolBuilder,
    },
    node::{FullNodeTypes, NodeTypes, NodeTypesWithEngine},
    rpc::{EngineValidatorBuilder, RpcAddOns},
    BuilderContext, Node, NodeAdapter, NodeComponentsBuilder, PayloadBuilderConfig, PayloadTypes,
};
use reth_payload_builder::{PayloadBuilderHandle, PayloadBuilderService};
use reth_primitives::{EthPrimitives, PooledTransaction};
use reth_provider::{CanonStateSubscriptions, EthStorage};
use reth_rpc::EthApi;
use reth_tracing::tracing::{debug, info};
use reth_transaction_pool::{
    blobstore::DiskFileBlobStore, EthTransactionPool, PoolTransaction, TransactionPool,
    TransactionValidationTaskExecutor,
};
use reth_trie_db::MerklePatriciaTrie;
use std::sync::Arc;

use crate::{EthEngineTypes, EthEvmConfig};

pub use reth_ethereum_engine_primitives::EthereumEngineValidator;

/// Type configuration for a regular Ethereum node.
#[derive(Debug, Default, Clone, Copy)]
#[non_exhaustive]
pub struct EthereumNode;

impl EthereumNode {
    /// Returns a [`ComponentsBuilder`] configured for a regular Ethereum node.
    pub fn components<Node>() -> ComponentsBuilder<
        Node,
        EthereumPoolBuilder,
        EthereumPayloadBuilder,
        EthereumNetworkBuilder,
        EthereumExecutorBuilder,
        EthereumConsensusBuilder,
    >
    where
        Node: FullNodeTypes<Types: NodeTypes<ChainSpec = ChainSpec, Primitives = EthPrimitives>>,
        <Node::Types as NodeTypesWithEngine>::Engine: PayloadTypes<
            BuiltPayload = EthBuiltPayload,
            PayloadAttributes = EthPayloadAttributes,
            PayloadBuilderAttributes = EthPayloadBuilderAttributes,
        >,
    {
        ComponentsBuilder::default()
            .node_types::<Node>()
            .pool(EthereumPoolBuilder::default())
            .payload(EthereumPayloadBuilder::default())
            .network(EthereumNetworkBuilder::default())
            .executor(EthereumExecutorBuilder::default())
            .consensus(EthereumConsensusBuilder::default())
    }
}

impl NodeTypes for EthereumNode {
    type Primitives = EthPrimitives;
    type ChainSpec = ChainSpec;
    type StateCommitment = MerklePatriciaTrie;
    type Storage = EthStorage;
}

impl NodeTypesWithEngine for EthereumNode {
    type Engine = EthEngineTypes;
}

/// Add-ons w.r.t. l1 ethereum.
pub type EthereumAddOns<N> = RpcAddOns<
    N,
    EthApi<
        <N as FullNodeTypes>::Provider,
        <N as FullNodeComponents>::Pool,
        NetworkHandle,
        <N as FullNodeComponents>::Evm,
    >,
    EthereumEngineValidatorBuilder,
>;

impl<N> Node<N> for EthereumNode
where
    N: FullNodeTypes<Types = Self>,
{
    type ComponentsBuilder = ComponentsBuilder<
        N,
        EthereumPoolBuilder,
        EthereumPayloadBuilder,
        EthereumNetworkBuilder,
        EthereumExecutorBuilder,
        EthereumConsensusBuilder,
    >;

    type AddOns = EthereumAddOns<
        NodeAdapter<N, <Self::ComponentsBuilder as NodeComponentsBuilder<N>>::Components>,
    >;

    fn components_builder(&self) -> Self::ComponentsBuilder {
        Self::components()
    }

    fn add_ons(&self) -> Self::AddOns {
        EthereumAddOns::default()
    }
}

/// A regular ethereum evm and executor builder.
#[derive(Debug, Default, Clone, Copy)]
#[non_exhaustive]
pub struct EthereumExecutorBuilder;

impl<Types, Node> ExecutorBuilder<Node> for EthereumExecutorBuilder
where
    Types: NodeTypesWithEngine<ChainSpec = ChainSpec, Primitives = EthPrimitives>,
    Node: FullNodeTypes<Types = Types>,
{
    type EVM = EthEvmConfig;
    type Executor = BasicBlockExecutorProvider<EthExecutionStrategyFactory>;

    async fn build_evm(
        self,
        ctx: &BuilderContext<Node>,
    ) -> eyre::Result<(Self::EVM, Self::Executor)> {
        let chain_spec = ctx.chain_spec();
        let evm_config = EthEvmConfig::new(ctx.chain_spec());
        let strategy_factory = EthExecutionStrategyFactory::new(chain_spec, evm_config.clone());
        let executor = BasicBlockExecutorProvider::new(strategy_factory);

        Ok((evm_config, executor))
    }
}

/// A basic ethereum transaction pool.
///
/// This contains various settings that can be configured and take precedence over the node's
/// config.
#[derive(Debug, Default, Clone, Copy)]
#[non_exhaustive]
pub struct EthereumPoolBuilder {
    // TODO add options for txpool args
}

impl<Types, Node> PoolBuilder<Node> for EthereumPoolBuilder
where
    Types: NodeTypesWithEngine<ChainSpec = ChainSpec, Primitives = EthPrimitives>,
    Node: FullNodeTypes<Types = Types>,
{
    type Pool = EthTransactionPool<Node::Provider, DiskFileBlobStore>;

    async fn build_pool(self, ctx: &BuilderContext<Node>) -> eyre::Result<Self::Pool> {
        let data_dir = ctx.config().datadir();
        let pool_config = ctx.pool_config();
        let blob_store = DiskFileBlobStore::open(data_dir.blobstore(), Default::default())?;
        let validator = TransactionValidationTaskExecutor::eth_builder(ctx.chain_spec())
            .with_head_timestamp(ctx.head().timestamp)
            .kzg_settings(ctx.kzg_settings()?)
            .with_local_transactions_config(pool_config.local_transactions_config.clone())
            .with_additional_tasks(ctx.config().txpool.additional_validation_tasks)
            .build_with_tasks(
                ctx.provider().clone(),
                ctx.task_executor().clone(),
                blob_store.clone(),
            );

        let transaction_pool =
            reth_transaction_pool::Pool::eth_pool(validator, blob_store, pool_config);
        info!(target: "reth::cli", "Transaction pool initialized");
        let transactions_path = data_dir.txpool_transactions();

        // spawn txpool maintenance task
        {
            let pool = transaction_pool.clone();
            let chain_events = ctx.provider().canonical_state_stream();
            let client = ctx.provider().clone();
            let transactions_backup_config =
                reth_transaction_pool::maintain::LocalTransactionBackupConfig::with_local_txs_backup(transactions_path);

            ctx.task_executor().spawn_critical_with_graceful_shutdown_signal(
                "local transactions backup task",
                |shutdown| {
                    reth_transaction_pool::maintain::backup_local_transactions_task(
                        shutdown,
                        pool.clone(),
                        transactions_backup_config,
                    )
                },
            );

            // spawn the maintenance task
            ctx.task_executor().spawn_critical(
                "txpool maintenance task",
                reth_transaction_pool::maintain::maintain_transaction_pool_future(
                    client,
                    pool,
                    chain_events,
                    ctx.task_executor().clone(),
                    Default::default(),
                ),
            );
            debug!(target: "reth::cli", "Spawned txpool maintenance task");
        }

        Ok(transaction_pool)
    }
}

/// A basic ethereum payload service.
#[derive(Clone, Default, Debug)]
#[non_exhaustive]
pub struct EthereumPayloadBuilder;

impl EthereumPayloadBuilder {
    /// A helper method initializing [`PayloadBuilderService`] with the given EVM config.
    pub fn spawn<Types, Node, Evm, Pool>(
        self,
        evm_config: Evm,
        ctx: &BuilderContext<Node>,
        pool: Pool,
    ) -> eyre::Result<PayloadBuilderHandle<Types::Engine>>
    where
        Types: NodeTypesWithEngine<ChainSpec = ChainSpec, Primitives = EthPrimitives>,
        Node: FullNodeTypes<Types = Types>,
        Evm: ConfigureEvm<Header = HeaderTy<Types>, Transaction = TxTy<Node::Types>>,
        Pool: TransactionPool<Transaction: PoolTransaction<Consensus = TxTy<Node::Types>>>
            + Unpin
            + 'static,
        Types::Engine: PayloadTypes<
            BuiltPayload = EthBuiltPayload,
            PayloadAttributes = EthPayloadAttributes,
            PayloadBuilderAttributes = EthPayloadBuilderAttributes,
        >,
    {
        let conf = ctx.payload_builder_config();
        let payload_builder = reth_ethereum_payload_builder::EthereumPayloadBuilder::new(
            evm_config,
<<<<<<< HEAD
            EthereumBuilderConfig::new(conf.extradata_bytes()).with_gas_limit(conf.gas_limit()),
=======
            EthereumBuilderConfig::new(conf.extra_data_bytes()).with_gas_limit(conf.gas_limit()),
>>>>>>> ef033aba
        );

        let payload_job_config = BasicPayloadJobGeneratorConfig::default()
            .interval(conf.interval())
            .deadline(conf.deadline())
            .max_payload_tasks(conf.max_payload_tasks());

        let payload_generator = BasicPayloadJobGenerator::with_builder(
            ctx.provider().clone(),
            pool,
            ctx.task_executor().clone(),
            payload_job_config,
            payload_builder,
        );
        let (payload_service, payload_builder) =
            PayloadBuilderService::new(payload_generator, ctx.provider().canonical_state_stream());

        ctx.task_executor().spawn_critical("payload builder service", Box::pin(payload_service));

        Ok(payload_builder)
    }
}

impl<Types, Node, Pool> PayloadServiceBuilder<Node, Pool> for EthereumPayloadBuilder
where
    Types: NodeTypesWithEngine<ChainSpec = ChainSpec, Primitives = EthPrimitives>,
    Node: FullNodeTypes<Types = Types>,
    Pool: TransactionPool<Transaction: PoolTransaction<Consensus = TxTy<Node::Types>>>
        + Unpin
        + 'static,
    Types::Engine: PayloadTypes<
        BuiltPayload = EthBuiltPayload,
        PayloadAttributes = EthPayloadAttributes,
        PayloadBuilderAttributes = EthPayloadBuilderAttributes,
    >,
{
    async fn spawn_payload_service(
        self,
        ctx: &BuilderContext<Node>,
        pool: Pool,
    ) -> eyre::Result<PayloadBuilderHandle<Types::Engine>> {
        self.spawn(EthEvmConfig::new(ctx.chain_spec()), ctx, pool)
    }
}

/// A basic ethereum payload service.
#[derive(Debug, Default, Clone, Copy)]
pub struct EthereumNetworkBuilder {
    // TODO add closure to modify network
}

impl<Node, Pool> NetworkBuilder<Node, Pool> for EthereumNetworkBuilder
where
    Node: FullNodeTypes<Types: NodeTypes<ChainSpec = ChainSpec, Primitives = EthPrimitives>>,
    Pool: TransactionPool<
            Transaction: PoolTransaction<Consensus = TxTy<Node::Types>, Pooled = PooledTransaction>,
        > + Unpin
        + 'static,
{
    type Primitives = EthNetworkPrimitives;

    async fn build_network(
        self,
        ctx: &BuilderContext<Node>,
        pool: Pool,
    ) -> eyre::Result<NetworkHandle> {
        let network = ctx.network_builder().await?;
        let handle = ctx.start_network(network, pool);
        info!(target: "reth::cli", enode=%handle.local_node_record(), "P2P networking initialized");
        Ok(handle)
    }
}

/// A basic ethereum consensus builder.
#[derive(Debug, Default, Clone, Copy)]
pub struct EthereumConsensusBuilder {
    // TODO add closure to modify consensus
}

impl<Node> ConsensusBuilder<Node> for EthereumConsensusBuilder
where
    Node: FullNodeTypes<Types: NodeTypes<ChainSpec = ChainSpec, Primitives = EthPrimitives>>,
{
    type Consensus = Arc<dyn reth_consensus::FullConsensus>;

    async fn build_consensus(self, ctx: &BuilderContext<Node>) -> eyre::Result<Self::Consensus> {
        Ok(Arc::new(EthBeaconConsensus::new(ctx.chain_spec())))
    }
}

/// Builder for [`EthereumEngineValidator`].
#[derive(Debug, Default, Clone)]
#[non_exhaustive]
pub struct EthereumEngineValidatorBuilder;

impl<Node, Types> EngineValidatorBuilder<Node> for EthereumEngineValidatorBuilder
where
    Types: NodeTypesWithEngine<
        ChainSpec = ChainSpec,
        Engine = EthEngineTypes,
        Primitives = EthPrimitives,
    >,
    Node: FullNodeComponents<Types = Types>,
{
    type Validator = EthereumEngineValidator;

    async fn build(self, ctx: &AddOnsContext<'_, Node>) -> eyre::Result<Self::Validator> {
        Ok(EthereumEngineValidator::new(ctx.config.chain.clone()))
    }
}<|MERGE_RESOLUTION|>--- conflicted
+++ resolved
@@ -247,11 +247,7 @@
         let conf = ctx.payload_builder_config();
         let payload_builder = reth_ethereum_payload_builder::EthereumPayloadBuilder::new(
             evm_config,
-<<<<<<< HEAD
-            EthereumBuilderConfig::new(conf.extradata_bytes()).with_gas_limit(conf.gas_limit()),
-=======
             EthereumBuilderConfig::new(conf.extra_data_bytes()).with_gas_limit(conf.gas_limit()),
->>>>>>> ef033aba
         );
 
         let payload_job_config = BasicPayloadJobGeneratorConfig::default()
