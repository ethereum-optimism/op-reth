//! `Eth` bundle implementation and helpers.

use alloy_consensus::{BlockHeader, Transaction as _};
use alloy_primitives::{Keccak256, U256};
use alloy_rpc_types_mev::{EthCallBundle, EthCallBundleResponse, EthCallBundleTransactionResult};
use jsonrpsee::core::RpcResult;
use reth_chainspec::EthChainSpec;
<<<<<<< HEAD
use reth_evm::{ConfigureEvm, ConfigureEvmEnv};
=======
use reth_evm::{env::EvmEnv, ConfigureEvm, ConfigureEvmEnv};
>>>>>>> ef033aba
use reth_primitives::PooledTransaction;
use reth_primitives_traits::SignedTransaction;
use reth_provider::{ChainSpecProvider, HeaderProvider};
use reth_revm::database::StateProviderDatabase;
use reth_rpc_eth_api::{
    helpers::{Call, EthTransactions, LoadPendingBlock},
    EthCallBundleApiServer, FromEthApiError, FromEvmError, RpcNodeCore,
};
use reth_rpc_eth_types::{utils::recover_raw_transaction, EthApiError, RpcInvalidTransactionError};
use reth_tasks::pool::BlockingTaskGuard;
use reth_transaction_pool::{PoolPooledTx, PoolTransaction, PoolTx, TransactionPool};
use revm::{
    db::{CacheDB, DatabaseCommit, DatabaseRef},
    primitives::{ResultAndState, TxEnv},
};
use revm_primitives::{EnvKzgSettings, EnvWithHandlerCfg, SpecId, MAX_BLOB_GAS_PER_BLOCK};
use std::sync::Arc;

/// `Eth` bundle implementation.
pub struct EthBundle<Eth> {
    /// All nested fields bundled together.
    inner: Arc<EthBundleInner<Eth>>,
}

impl<Eth> EthBundle<Eth> {
    /// Create a new `EthBundle` instance.
    pub fn new(eth_api: Eth, blocking_task_guard: BlockingTaskGuard) -> Self {
        Self { inner: Arc::new(EthBundleInner { eth_api, blocking_task_guard }) }
    }

    /// Access the underlying `Eth` API.
    pub fn eth_api(&self) -> &Eth {
        &self.inner.eth_api
    }
}

impl<Eth> EthBundle<Eth>
where
    Eth: EthTransactions<
<<<<<<< HEAD
            Pool: TransactionPool<
                Transaction: PoolTransaction<
                    Consensus: From<PooledTransaction>,
                    Pooled = PooledTransaction,
                >,
            >,
=======
            Pool: TransactionPool<Transaction: PoolTransaction<Pooled = PooledTransaction>>,
>>>>>>> ef033aba
        > + LoadPendingBlock
        + Call
        + 'static,
{
    /// Simulates a bundle of transactions at the top of a given block number with the state of
    /// another (or the same) block. This can be used to simulate future blocks with the current
    /// state, or it can be used to simulate a past block. The sender is responsible for signing the
    /// transactions and using the correct nonce and ensuring validity
    pub async fn call_bundle(
        &self,
        bundle: EthCallBundle,
    ) -> Result<EthCallBundleResponse, Eth::Error> {
        let EthCallBundle {
            txs,
            block_number,
            coinbase,
            state_block_number,
            timeout: _,
            timestamp,
            gas_limit,
            difficulty,
            base_fee,
            ..
        } = bundle;
        if txs.is_empty() {
            return Err(EthApiError::InvalidParams(
                EthBundleError::EmptyBundleTransactions.to_string(),
            )
            .into())
        }
        if block_number == 0 {
            return Err(EthApiError::InvalidParams(
                EthBundleError::BundleMissingBlockNumber.to_string(),
            )
            .into())
        }

        let transactions = txs
            .into_iter()
            .map(|tx| recover_raw_transaction::<PoolPooledTx<Eth::Pool>>(&tx))
            .collect::<Result<Vec<_>, _>>()?
            .into_iter()
            .map(|tx| tx.to_components())
            .collect::<Vec<_>>();

        // Validate that the bundle does not contain more than MAX_BLOB_NUMBER_PER_BLOCK blob
        // transactions.
        if transactions.iter().filter_map(|(tx, _)| tx.blob_gas_used()).sum::<u64>() >
            MAX_BLOB_GAS_PER_BLOCK
        {
            return Err(EthApiError::InvalidParams(
                EthBundleError::Eip4844BlobGasExceeded.to_string(),
            )
            .into())
        }

        let block_id: alloy_rpc_types_eth::BlockId = state_block_number.into();
        // Note: the block number is considered the `parent` block: <https://github.com/flashbots/mev-geth/blob/fddf97beec5877483f879a77b7dea2e58a58d653/internal/ethapi/api.go#L2104>
        let (evm_env, at) = self.eth_api().evm_env_at(block_id).await?;
        let EvmEnv { cfg_env_with_handler_cfg, mut block_env } = evm_env;

        if let Some(coinbase) = coinbase {
            block_env.coinbase = coinbase;
        }

        // need to adjust the timestamp for the next block
        if let Some(timestamp) = timestamp {
            block_env.timestamp = U256::from(timestamp);
        } else {
            block_env.timestamp += U256::from(12);
        }

        if let Some(difficulty) = difficulty {
            block_env.difficulty = U256::from(difficulty);
        }

        // default to call gas limit unless user requests a smaller limit
        block_env.gas_limit = U256::from(self.inner.eth_api.call_gas_limit());
        if let Some(gas_limit) = gas_limit {
            let gas_limit = U256::from(gas_limit);
            if gas_limit > block_env.gas_limit {
                return Err(
                    EthApiError::InvalidTransaction(RpcInvalidTransactionError::GasTooHigh).into()
                )
            }
            block_env.gas_limit = gas_limit;
        }

        if let Some(base_fee) = base_fee {
            block_env.basefee = U256::from(base_fee);
        } else if cfg_env_with_handler_cfg.handler_cfg.spec_id.is_enabled_in(SpecId::LONDON) {
            let parent_block = block_env.number.saturating_to::<u64>();
            // here we need to fetch the _next_ block's basefee based on the parent block <https://github.com/flashbots/mev-geth/blob/fddf97beec5877483f879a77b7dea2e58a58d653/internal/ethapi/api.go#L2130>
            let parent = RpcNodeCore::provider(self.eth_api())
                .header_by_number(parent_block)
                .map_err(Eth::Error::from_eth_err)?
                .ok_or(EthApiError::HeaderNotFound(parent_block.into()))?;
            if let Some(base_fee) = parent.next_block_base_fee(
                RpcNodeCore::provider(self.eth_api())
                    .chain_spec()
                    .base_fee_params_at_block(parent_block),
            ) {
                block_env.basefee = U256::from(base_fee);
            }
        }

        let state_block_number = block_env.number;
        // use the block number of the request
        block_env.number = U256::from(block_number);

        let eth_api = self.eth_api().clone();

        self.eth_api()
            .spawn_with_state_at_block(at, move |state| {
                let coinbase = block_env.coinbase;
                let basefee = Some(block_env.basefee.to::<u64>());
                let env = EnvWithHandlerCfg::new_with_cfg_env(
                    cfg_env_with_handler_cfg,
                    block_env,
                    TxEnv::default(),
                );
                let db = CacheDB::new(StateProviderDatabase::new(state));

                let initial_coinbase = db
                    .basic_ref(coinbase)
                    .map_err(Eth::Error::from_eth_err)?
                    .map(|acc| acc.balance)
                    .unwrap_or_default();
                let mut coinbase_balance_before_tx = initial_coinbase;
                let mut coinbase_balance_after_tx = initial_coinbase;
                let mut total_gas_used = 0u64;
                let mut total_gas_fess = U256::ZERO;
                let mut hasher = Keccak256::new();

                let mut evm = eth_api.evm_config().evm_with_env(db, env);

                let mut results = Vec::with_capacity(transactions.len());
                let mut transactions = transactions.into_iter().peekable();

                while let Some((tx, signer)) = transactions.next() {
                    // Verify that the given blob data, commitments, and proofs are all valid for
                    // this transaction.
                    if let PooledTransaction::Eip4844(ref tx) = tx {
                        tx.tx().validate_blob(EnvKzgSettings::Default.get()).map_err(|e| {
                            Eth::Error::from_eth_err(EthApiError::InvalidParams(e.to_string()))
                        })?;
                    }

                    let tx: PoolPooledTx<Eth::Pool> = tx;
                    let tx = PoolTx::<Eth::Pool>::pooled_into_consensus(tx);
                    // let tx = PoolConsensusTx::<Eth::Pool>::Trafrom(tx);

                    hasher.update(*tx.tx_hash());
                    let gas_price = tx.effective_gas_price(basefee);
                    eth_api.evm_config().fill_tx_env(evm.tx_mut(), &tx, signer);
                    let ResultAndState { result, state } =
                        evm.transact().map_err(Eth::Error::from_evm_err)?;

                    let gas_used = result.gas_used();
                    total_gas_used += gas_used;

                    let gas_fees = U256::from(gas_used) * U256::from(gas_price);
                    total_gas_fess += gas_fees;

                    // coinbase is always present in the result state
                    coinbase_balance_after_tx =
                        state.get(&coinbase).map(|acc| acc.info.balance).unwrap_or_default();
                    let coinbase_diff =
                        coinbase_balance_after_tx.saturating_sub(coinbase_balance_before_tx);
                    let eth_sent_to_coinbase = coinbase_diff.saturating_sub(gas_fees);

                    // update the coinbase balance
                    coinbase_balance_before_tx = coinbase_balance_after_tx;

                    // set the return data for the response
                    let (value, revert) = if result.is_success() {
                        let value = result.into_output().unwrap_or_default();
                        (Some(value), None)
                    } else {
                        let revert = result.into_output().unwrap_or_default();
                        (None, Some(revert))
                    };

                    let tx_res = EthCallBundleTransactionResult {
                        coinbase_diff,
                        eth_sent_to_coinbase,
                        from_address: signer,
                        gas_fees,
                        gas_price: U256::from(gas_price),
                        gas_used,
                        to_address: tx.to(),
                        tx_hash: *tx.tx_hash(),
                        value,
                        revert,
                    };
                    results.push(tx_res);

                    // need to apply the state changes of this call before executing the
                    // next call
                    if transactions.peek().is_some() {
                        // need to apply the state changes of this call before executing
                        // the next call
                        evm.context.evm.db.commit(state)
                    }
                }

                // populate the response

                let coinbase_diff = coinbase_balance_after_tx.saturating_sub(initial_coinbase);
                let eth_sent_to_coinbase = coinbase_diff.saturating_sub(total_gas_fess);
                let bundle_gas_price =
                    coinbase_diff.checked_div(U256::from(total_gas_used)).unwrap_or_default();
                let res = EthCallBundleResponse {
                    bundle_gas_price,
                    bundle_hash: hasher.finalize(),
                    coinbase_diff,
                    eth_sent_to_coinbase,
                    gas_fees: total_gas_fess,
                    results,
                    state_block_number: state_block_number.to(),
                    total_gas_used,
                };

                Ok(res)
            })
            .await
    }
}

#[async_trait::async_trait]
impl<Eth> EthCallBundleApiServer for EthBundle<Eth>
where
    Eth: EthTransactions<
            Pool: TransactionPool<Transaction: PoolTransaction<Pooled = PooledTransaction>>,
        > + LoadPendingBlock
        + Call
        + 'static,
{
    async fn call_bundle(&self, request: EthCallBundle) -> RpcResult<EthCallBundleResponse> {
        Self::call_bundle(self, request).await.map_err(Into::into)
    }
}

/// Container type for  `EthBundle` internals
#[derive(Debug)]
struct EthBundleInner<Eth> {
    /// Access to commonly used code of the `eth` namespace
    eth_api: Eth,
    // restrict the number of concurrent tracing calls.
    #[allow(dead_code)]
    blocking_task_guard: BlockingTaskGuard,
}

impl<Eth> std::fmt::Debug for EthBundle<Eth> {
    fn fmt(&self, f: &mut std::fmt::Formatter<'_>) -> std::fmt::Result {
        f.debug_struct("EthBundle").finish_non_exhaustive()
    }
}

impl<Eth> Clone for EthBundle<Eth> {
    fn clone(&self) -> Self {
        Self { inner: Arc::clone(&self.inner) }
    }
}

/// [`EthBundle`] specific errors.
#[derive(Debug, thiserror::Error)]
pub enum EthBundleError {
    /// Thrown if the bundle does not contain any transactions.
    #[error("bundle missing txs")]
    EmptyBundleTransactions,
    /// Thrown if the bundle does not contain a block number, or block number is 0.
    #[error("bundle missing blockNumber")]
    BundleMissingBlockNumber,
    /// Thrown when the blob gas usage of the blob transactions in a bundle exceed
    /// [`MAX_BLOB_GAS_PER_BLOCK`].
    #[error("blob gas usage exceeds the limit of {MAX_BLOB_GAS_PER_BLOCK} gas per block.")]
    Eip4844BlobGasExceeded,
}<|MERGE_RESOLUTION|>--- conflicted
+++ resolved
@@ -5,11 +5,7 @@
 use alloy_rpc_types_mev::{EthCallBundle, EthCallBundleResponse, EthCallBundleTransactionResult};
 use jsonrpsee::core::RpcResult;
 use reth_chainspec::EthChainSpec;
-<<<<<<< HEAD
-use reth_evm::{ConfigureEvm, ConfigureEvmEnv};
-=======
 use reth_evm::{env::EvmEnv, ConfigureEvm, ConfigureEvmEnv};
->>>>>>> ef033aba
 use reth_primitives::PooledTransaction;
 use reth_primitives_traits::SignedTransaction;
 use reth_provider::{ChainSpecProvider, HeaderProvider};
@@ -49,16 +45,7 @@
 impl<Eth> EthBundle<Eth>
 where
     Eth: EthTransactions<
-<<<<<<< HEAD
-            Pool: TransactionPool<
-                Transaction: PoolTransaction<
-                    Consensus: From<PooledTransaction>,
-                    Pooled = PooledTransaction,
-                >,
-            >,
-=======
             Pool: TransactionPool<Transaction: PoolTransaction<Pooled = PooledTransaction>>,
->>>>>>> ef033aba
         > + LoadPendingBlock
         + Call
         + 'static,
