--- conflicted
+++ resolved
@@ -82,13 +82,9 @@
 	"bytes/std",
 	"derive_more/std",
 	"k256/std",
-<<<<<<< HEAD
-	"secp256k1?/std"
-=======
 	"secp256k1?/std",
 	"thiserror/std",
 	"alloy-trie/std"
->>>>>>> ef033aba
 ]
 secp256k1 = ["dep:secp256k1"]
 test-utils = [
@@ -107,12 +103,8 @@
 	"reth-codecs?/arbitrary",
 	"secp256k1?/global-context",
 	"secp256k1?/rand",
-<<<<<<< HEAD
-	"op-alloy-consensus?/arbitrary"
-=======
 	"op-alloy-consensus?/arbitrary",
 	"alloy-trie/arbitrary"
->>>>>>> ef033aba
 ]
 serde-bincode-compat = [
 	"serde",
@@ -133,12 +125,8 @@
 	"revm-primitives/serde",
 	"op-alloy-consensus?/serde",
 	"k256/serde",
-<<<<<<< HEAD
-	"secp256k1?/serde"
-=======
 	"secp256k1?/serde",
 	"alloy-trie/serde"
->>>>>>> ef033aba
 ]
 reth-codec = [
 	"dep:reth-codecs",
