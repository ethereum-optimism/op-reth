//! API of a signed transaction.

use crate::{
    crypto::secp256k1::{recover_signer, recover_signer_unchecked},
    FillTxEnv, InMemorySize, MaybeCompact, MaybeSerde,
};
use alloc::{fmt, vec::Vec};
use alloy_consensus::{transaction::PooledTransaction, SignableTransaction};
use alloy_eips::eip2718::{Decodable2718, Encodable2718};
use alloy_primitives::{keccak256, Address, PrimitiveSignature as Signature, TxHash, B256};
use core::hash::Hash;

/// Helper trait that unifies all behaviour required by block to support full node operations.
pub trait FullSignedTx: SignedTransaction + FillTxEnv + MaybeCompact {}

impl<T> FullSignedTx for T where T: SignedTransaction + FillTxEnv + MaybeCompact {}

/// A signed transaction.
#[auto_impl::auto_impl(&, Arc)]
pub trait SignedTransaction:
    Send
    + Sync
    + Unpin
    + Clone
    + fmt::Debug
    + PartialEq
    + Eq
    + Hash
    + alloy_rlp::Encodable
    + alloy_rlp::Decodable
    + Encodable2718
    + Decodable2718
    + alloy_consensus::Transaction
    + MaybeSerde
    + InMemorySize
{
    /// Returns reference to transaction hash.
    fn tx_hash(&self) -> &TxHash;

    /// Returns reference to signature.
    fn signature(&self) -> &Signature;

    /// Returns whether this transaction type can be __broadcasted__ as full transaction over the
    /// network.
    ///
    /// Some transactions are not broadcastable as objects and only allowed to be broadcasted as
    /// hashes, e.g. because they missing context (e.g. blob sidecar).
    fn is_broadcastable_in_full(&self) -> bool {
        // EIP-4844 transactions are not broadcastable in full, only hashes are allowed.
        !self.is_eip4844()
    }

    /// Recover signer from signature and hash.
    ///
    /// Returns `None` if the transaction's signature is invalid following [EIP-2](https://eips.ethereum.org/EIPS/eip-2), see also `reth_primitives::transaction::recover_signer`.
    ///
    /// Note:
    ///
    /// This can fail for some early ethereum mainnet transactions pre EIP-2, use
    /// [`Self::recover_signer_unchecked`] if you want to recover the signer without ensuring that
    /// the signature has a low `s` value.
    fn recover_signer(&self) -> Option<Address>;

    /// Recover signer from signature and hash _without ensuring that the signature has a low `s`
    /// value_.
    ///
    /// Returns `None` if the transaction's signature is invalid, see also
    /// `reth_primitives::transaction::recover_signer_unchecked`.
    fn recover_signer_unchecked(&self) -> Option<Address> {
        self.recover_signer_unchecked_with_buf(&mut Vec::new())
    }

    /// Same as [`Self::recover_signer_unchecked`] but receives a buffer to operate on. This is used
    /// during batch recovery to avoid allocating a new buffer for each transaction.
    fn recover_signer_unchecked_with_buf(&self, buf: &mut Vec<u8>) -> Option<Address>;

    /// Calculate transaction hash, eip2728 transaction does not contain rlp header and start with
    /// tx type.
    fn recalculate_hash(&self) -> B256 {
        keccak256(self.encoded_2718())
    }
}

impl SignedTransaction for PooledTransaction {
    fn tx_hash(&self) -> &TxHash {
        match self {
            Self::Legacy(tx) => tx.hash(),
            Self::Eip2930(tx) => tx.hash(),
            Self::Eip1559(tx) => tx.hash(),
            Self::Eip7702(tx) => tx.hash(),
            Self::Eip4844(tx) => tx.hash(),
        }
    }

    fn signature(&self) -> &Signature {
        match self {
            Self::Legacy(tx) => tx.signature(),
            Self::Eip2930(tx) => tx.signature(),
            Self::Eip1559(tx) => tx.signature(),
            Self::Eip7702(tx) => tx.signature(),
            Self::Eip4844(tx) => tx.signature(),
        }
    }

    fn recover_signer(&self) -> Option<Address> {
        let signature_hash = self.signature_hash();
        recover_signer(self.signature(), signature_hash)
    }

    fn recover_signer_unchecked_with_buf(&self, buf: &mut Vec<u8>) -> Option<Address> {
        match self {
            Self::Legacy(tx) => tx.tx().encode_for_signing(buf),
            Self::Eip2930(tx) => tx.tx().encode_for_signing(buf),
            Self::Eip1559(tx) => tx.tx().encode_for_signing(buf),
            Self::Eip7702(tx) => tx.tx().encode_for_signing(buf),
            Self::Eip4844(tx) => tx.tx().encode_for_signing(buf),
        }
        let signature_hash = keccak256(buf);
        recover_signer_unchecked(self.signature(), signature_hash)
    }
<<<<<<< HEAD
=======
}

#[cfg(feature = "op")]
impl SignedTransaction for op_alloy_consensus::OpPooledTransaction {
    fn tx_hash(&self) -> &TxHash {
        match self {
            Self::Legacy(tx) => tx.hash(),
            Self::Eip2930(tx) => tx.hash(),
            Self::Eip1559(tx) => tx.hash(),
            Self::Eip7702(tx) => tx.hash(),
        }
    }

    fn signature(&self) -> &Signature {
        match self {
            Self::Legacy(tx) => tx.signature(),
            Self::Eip2930(tx) => tx.signature(),
            Self::Eip1559(tx) => tx.signature(),
            Self::Eip7702(tx) => tx.signature(),
        }
    }

    fn recover_signer(&self) -> Option<Address> {
        let signature_hash = self.signature_hash();
        recover_signer(self.signature(), signature_hash)
    }

    fn recover_signer_unchecked_with_buf(&self, buf: &mut Vec<u8>) -> Option<Address> {
        match self {
            Self::Legacy(tx) => tx.tx().encode_for_signing(buf),
            Self::Eip2930(tx) => tx.tx().encode_for_signing(buf),
            Self::Eip1559(tx) => tx.tx().encode_for_signing(buf),
            Self::Eip7702(tx) => tx.tx().encode_for_signing(buf),
        }
        let signature_hash = keccak256(buf);
        recover_signer_unchecked(self.signature(), signature_hash)
    }
>>>>>>> ef033aba
}<|MERGE_RESOLUTION|>--- conflicted
+++ resolved
@@ -118,8 +118,6 @@
         let signature_hash = keccak256(buf);
         recover_signer_unchecked(self.signature(), signature_hash)
     }
-<<<<<<< HEAD
-=======
 }
 
 #[cfg(feature = "op")]
@@ -157,5 +155,4 @@
         let signature_hash = keccak256(buf);
         recover_signer_unchecked(self.signature(), signature_hash)
     }
->>>>>>> ef033aba
 }