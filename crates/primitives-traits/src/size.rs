use alloy_consensus::{
    transaction::PooledTransaction, Header, TxEip1559, TxEip2930, TxEip4844, TxEip4844WithSidecar,
    TxEip7702, TxLegacy, TxType,
};
use alloy_primitives::{PrimitiveSignature as Signature, TxHash};
use revm_primitives::Log;

/// Trait for calculating a heuristic for the in-memory size of a struct.
#[auto_impl::auto_impl(&, Arc, Box)]
pub trait InMemorySize {
    /// Returns a heuristic for the in-memory size of a struct.
    fn size(&self) -> usize;
}

impl<T: InMemorySize> InMemorySize for alloy_consensus::Signed<T> {
    fn size(&self) -> usize {
        T::size(self.tx()) + self.signature().size() + self.hash().size()
    }
}

/// Implement `InMemorySize` for a type with `size_of`
macro_rules! impl_in_mem_size_size_of {
    ($($ty:ty),*) => {
        $(
            impl InMemorySize for $ty {
                #[inline]
                fn size(&self) -> usize {
                    core::mem::size_of::<Self>()
                }
            }
        )*
    };
}

impl_in_mem_size_size_of!(Signature, TxHash, TxType);

/// Implement `InMemorySize` for a type with a native `size` method.
macro_rules! impl_in_mem_size {
    ($($ty:ty),*) => {
        $(
            impl InMemorySize for $ty {
                #[inline]
                fn size(&self) -> usize {
                   Self::size(self)
                }
            }
        )*
    };
}

impl_in_mem_size!(
    Header,
    TxLegacy,
    TxEip2930,
    TxEip1559,
    TxEip7702,
    TxEip4844,
    TxEip4844WithSidecar
);

#[cfg(feature = "op")]
impl_in_mem_size_size_of!(op_alloy_consensus::OpTxType);

impl InMemorySize for alloy_consensus::Receipt {
    fn size(&self) -> usize {
        let Self { status, cumulative_gas_used, logs } = self;
        core::mem::size_of_val(status) +
            core::mem::size_of_val(cumulative_gas_used) +
            logs.capacity() * core::mem::size_of::<Log>()
    }
}

impl InMemorySize for PooledTransaction {
    fn size(&self) -> usize {
        match self {
            Self::Legacy(tx) => tx.size(),
            Self::Eip2930(tx) => tx.size(),
            Self::Eip1559(tx) => tx.size(),
            Self::Eip4844(tx) => tx.size(),
            Self::Eip7702(tx) => tx.size(),
        }
    }
}

#[cfg(feature = "op")]
impl InMemorySize for op_alloy_consensus::OpDepositReceipt {
    fn size(&self) -> usize {
        let Self { inner, deposit_nonce, deposit_receipt_version } = self;
        inner.size() +
            core::mem::size_of_val(deposit_nonce) +
            core::mem::size_of_val(deposit_receipt_version)
    }
}

#[cfg(feature = "op")]
impl InMemorySize for op_alloy_consensus::OpTypedTransaction {
    fn size(&self) -> usize {
        match self {
            Self::Legacy(tx) => tx.size(),
            Self::Eip2930(tx) => tx.size(),
            Self::Eip1559(tx) => tx.size(),
            Self::Eip7702(tx) => tx.size(),
            Self::Deposit(tx) => tx.size(),
        }
    }
}

<<<<<<< HEAD
=======
#[cfg(feature = "op")]
impl InMemorySize for op_alloy_consensus::OpPooledTransaction {
    fn size(&self) -> usize {
        match self {
            Self::Legacy(tx) => tx.size(),
            Self::Eip2930(tx) => tx.size(),
            Self::Eip1559(tx) => tx.size(),
            Self::Eip7702(tx) => tx.size(),
        }
    }
}

>>>>>>> ef033aba
#[cfg(test)]
mod tests {
    use super::*;

    // ensures we don't have any recursion in the `InMemorySize` impls
    #[test]
    fn no_in_memory_no_recursion() {
        fn assert_no_recursion<T: InMemorySize + Default>() {
            let _ = T::default().size();
        }
        assert_no_recursion::<Header>();
        assert_no_recursion::<TxLegacy>();
        assert_no_recursion::<TxEip2930>();
        assert_no_recursion::<TxEip1559>();
        assert_no_recursion::<TxEip7702>();
        assert_no_recursion::<TxEip4844>();
    }
}<|MERGE_RESOLUTION|>--- conflicted
+++ resolved
@@ -105,8 +105,6 @@
     }
 }
 
-<<<<<<< HEAD
-=======
 #[cfg(feature = "op")]
 impl InMemorySize for op_alloy_consensus::OpPooledTransaction {
     fn size(&self) -> usize {
@@ -119,7 +117,6 @@
     }
 }
 
->>>>>>> ef033aba
 #[cfg(test)]
 mod tests {
     use super::*;
