--- conflicted
+++ resolved
@@ -29,11 +29,7 @@
         &self,
         header: &N::BlockHeader,
         evm_config: EvmConfig,
-<<<<<<< HEAD
-    ) -> ProviderResult<(CfgEnvWithHandlerCfg, BlockEnv)>
-=======
     ) -> ProviderResult<EvmEnv>
->>>>>>> ef033aba
     where
         EvmConfig: ConfigureEvmEnv<Header = N::BlockHeader>,
     {
