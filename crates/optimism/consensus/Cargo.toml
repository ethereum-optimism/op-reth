--- conflicted
+++ resolved
@@ -41,15 +41,13 @@
 tracing.workspace = true
 
 [dev-dependencies]
-<<<<<<< HEAD
 reth-provider = { workspace = true, features = ["test-utils"] }
 reth-trie-db.workspace = true
 reth-db-common.workspace = true
-=======
 alloy-primitives.workspace = true
 op-alloy-consensus.workspace = true
 reth-optimism-chainspec.workspace = true
->>>>>>> 31c64783
+reth-optimism-node.workspace = true
 
 [features]
 optimism = [
