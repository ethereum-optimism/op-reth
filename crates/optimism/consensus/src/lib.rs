//! Optimism Consensus implementation.

#![doc(
    html_logo_url = "https://raw.githubusercontent.com/paradigmxyz/reth/main/assets/reth-docs.png",
    html_favicon_url = "https://avatars0.githubusercontent.com/u/97369466?s=256",
    issue_tracker_base_url = "https://github.com/paradigmxyz/reth/issues/"
)]
#![cfg_attr(docsrs, feature(doc_cfg, doc_auto_cfg))]
// The `optimism` feature must be enabled to use this crate.
#![cfg(feature = "optimism")]

extern crate alloc;

use alloc::sync::Arc;
use core::fmt;

use alloy_consensus::{BlockHeader, Header, EMPTY_OMMER_ROOT_HASH};
use alloy_eips::eip7840::BlobParams;
use alloy_primitives::{B64, U256};
use reth_chainspec::EthereumHardforks;
use reth_consensus::{
    Consensus, ConsensusError, FullConsensus, HeaderValidator, PostExecutionInput,
};
use reth_consensus_common::validation::{
    validate_against_parent_4844, validate_against_parent_eip1559_base_fee,
    validate_against_parent_hash_number, validate_against_parent_timestamp,
    validate_body_against_header, validate_cancun_gas, validate_header_base_fee,
    validate_header_extra_data, validate_header_gas,
};
use reth_optimism_chainspec::OpChainSpec;
use reth_optimism_forks::OpHardforks;
<<<<<<< HEAD
use reth_optimism_primitives::OpPrimitives;
use reth_primitives::{BlockBody, BlockWithSenders, GotExpected, SealedBlock, SealedHeader};
use reth_storage_api::StateProviderFactory;
use std::time::SystemTime;
use tracing::trace;

pub mod error;
pub use error::OpConsensusError;
=======
use reth_optimism_primitives::{OpBlock, OpBlockBody, OpPrimitives, OpReceipt};
use reth_primitives::{BlockWithSenders, GotExpected, SealedBlockFor, SealedHeader};
use std::{sync::Arc, time::SystemTime};
>>>>>>> 31c64783

mod proof;
pub use proof::calculate_receipt_root_no_memo_optimism;

mod validation;
pub use validation::{canyon, isthmus, validate_block_post_execution};

/// Optimism consensus implementation.
///
/// Provides basic checks as outlined in the execution specs.
#[derive(Debug, Clone, PartialEq, Eq)]
pub struct OpBeaconConsensus<P> {
    /// Configuration
    chain_spec: Arc<OpChainSpec>,
    provider: P,
}

impl<P> OpBeaconConsensus<P> {
    /// Create a new instance of [`OpBeaconConsensus`]
    pub const fn new(chain_spec: Arc<OpChainSpec>, provider: P) -> Self {
        Self { chain_spec, provider }
    }
}

impl<P> FullConsensus<OpPrimitives> for OpBeaconConsensus<P>
where
    P: StateProviderFactory + fmt::Debug,
{
    fn validate_block_post_execution(
        &self,
        block: &BlockWithSenders<OpBlock>,
        input: PostExecutionInput<'_, OpReceipt>,
    ) -> Result<(), ConsensusError> {
        validate_block_post_execution(
            block,
            &self.chain_spec,
            input.receipts,
            Some(input.state),
            Some(&self.provider),
        )
    }
}

<<<<<<< HEAD
impl<P> Consensus for OpBeaconConsensus<P>
where
    P: StateProviderFactory + fmt::Debug,
{
=======
impl Consensus<Header, OpBlockBody> for OpBeaconConsensus {
>>>>>>> 31c64783
    fn validate_body_against_header(
        &self,
        body: &OpBlockBody,
        header: &SealedHeader,
    ) -> Result<(), ConsensusError> {
        validate_body_against_header(body, header.header())
    }

    fn validate_block_pre_execution(
        &self,
        block: &SealedBlockFor<OpBlock>,
    ) -> Result<(), ConsensusError> {
        // Check ommers hash
        let ommers_hash = block.body().calculate_ommers_root();
        if block.header.ommers_hash != ommers_hash {
            return Err(ConsensusError::BodyOmmersHashDiff(
                GotExpected { got: ommers_hash, expected: block.header.ommers_hash }.into(),
            ))
        }

        // Check transaction root
        if let Err(error) = block.ensure_transaction_root_valid() {
            return Err(ConsensusError::BodyTransactionRootDiff(error.into()))
        }

        // Check empty shanghai-withdrawals
        if self.chain_spec.is_canyon_active_at_timestamp(block.timestamp) {
            canyon::validate_empty_shanghai_withdrawals(&block.body).map_err(|err| {
                trace!(target: "op::consensus",
                    block_number=block.number(),
                    %err,
                    "block failed validation",
                );

                ConsensusError::Other
            })?;
        } else {
            return Ok(())
        }

        if self.chain_spec.is_cancun_active_at_timestamp(block.timestamp) {
            validate_cancun_gas(block)?;
        } else {
            return Ok(())
        }

        if !self.chain_spec.is_isthmus_active_at_timestamp(block.timestamp) {
            // canyon is active, else would already have returned
            canyon::validate_empty_withdrawals_root(&block.header)?;
        }

        Ok(())
    }
}

impl<P> HeaderValidator for OpBeaconConsensus<P>
where
    P: Send + Sync + fmt::Debug,
{
    fn validate_header(&self, header: &SealedHeader) -> Result<(), ConsensusError> {
        validate_header_gas(header.header())?;
        validate_header_base_fee(header.header(), &self.chain_spec)
    }

    fn validate_header_against_parent(
        &self,
        header: &SealedHeader,
        parent: &SealedHeader,
    ) -> Result<(), ConsensusError> {
        validate_against_parent_hash_number(header.header(), parent)?;

        if self.chain_spec.is_bedrock_active_at_block(header.number) {
            validate_against_parent_timestamp(header.header(), parent.header())?;
        }

        // EIP1559 base fee validation
        // <https://github.com/ethereum-optimism/specs/blob/main/specs/protocol/holocene/exec-engine.md#base-fee-computation>
        // > if Holocene is active in parent_header.timestamp, then the parameters from
        // > parent_header.extraData are used.
        if self.chain_spec.is_holocene_active_at_timestamp(parent.timestamp) {
            let header_base_fee =
                header.base_fee_per_gas().ok_or(ConsensusError::BaseFeeMissing)?;
            let expected_base_fee = self
                .chain_spec
                .decode_holocene_base_fee(parent, header.timestamp)
                .map_err(|_| ConsensusError::BaseFeeMissing)?;
            if expected_base_fee != header_base_fee {
                return Err(ConsensusError::BaseFeeDiff(GotExpected {
                    expected: expected_base_fee,
                    got: header_base_fee,
                }))
            }
        } else {
            validate_against_parent_eip1559_base_fee(
                header.header(),
                parent.header(),
                &self.chain_spec,
            )?;
        }

        // ensure that the blob gas fields for this block
        if self.chain_spec.is_cancun_active_at_timestamp(header.timestamp) {
            validate_against_parent_4844(header.header(), parent.header(), BlobParams::cancun())?;
        }

        Ok(())
    }

    fn validate_header_with_total_difficulty(
        &self,
        header: &Header,
        _total_difficulty: U256,
    ) -> Result<(), ConsensusError> {
        // with OP-stack Bedrock activation number determines when TTD (eth Merge) has been reached.
        let is_post_merge = self.chain_spec.is_bedrock_active_at_block(header.number);

        if is_post_merge {
            if header.nonce != B64::ZERO {
                return Err(ConsensusError::TheMergeNonceIsNotZero)
            }

            if header.ommers_hash != EMPTY_OMMER_ROOT_HASH {
                return Err(ConsensusError::TheMergeOmmerRootIsNotEmpty)
            }

            // Post-merge, the consensus layer is expected to perform checks such that the block
            // timestamp is a function of the slot. This is different from pre-merge, where blocks
            // are only allowed to be in the future (compared to the system's clock) by a certain
            // threshold.
            //
            // Block validation with respect to the parent should ensure that the block timestamp
            // is greater than its parent timestamp.

            // validate header extra data for all networks post merge
            validate_header_extra_data(header)?;

            // mixHash is used instead of difficulty inside EVM
            // https://eips.ethereum.org/EIPS/eip-4399#using-mixhash-field-instead-of-difficulty
        } else {
            // Check if timestamp is in the future. Clock can drift but this can be consensus issue.
            let present_timestamp =
                SystemTime::now().duration_since(SystemTime::UNIX_EPOCH).unwrap().as_secs();

            if header.exceeds_allowed_future_timestamp(present_timestamp) {
                return Err(ConsensusError::TimestampIsInFuture {
                    timestamp: header.timestamp,
                    present_timestamp,
                })
            }
        }

        Ok(())
    }
}<|MERGE_RESOLUTION|>--- conflicted
+++ resolved
@@ -29,20 +29,14 @@
 };
 use reth_optimism_chainspec::OpChainSpec;
 use reth_optimism_forks::OpHardforks;
-<<<<<<< HEAD
-use reth_optimism_primitives::OpPrimitives;
-use reth_primitives::{BlockBody, BlockWithSenders, GotExpected, SealedBlock, SealedHeader};
+use reth_optimism_primitives::{OpBlock, OpBlockBody, OpPrimitives, OpReceipt};
+use reth_primitives::{BlockWithSenders, GotExpected, SealedBlockFor, SealedHeader};
 use reth_storage_api::StateProviderFactory;
 use std::time::SystemTime;
 use tracing::trace;
 
 pub mod error;
 pub use error::OpConsensusError;
-=======
-use reth_optimism_primitives::{OpBlock, OpBlockBody, OpPrimitives, OpReceipt};
-use reth_primitives::{BlockWithSenders, GotExpected, SealedBlockFor, SealedHeader};
-use std::{sync::Arc, time::SystemTime};
->>>>>>> 31c64783
 
 mod proof;
 pub use proof::calculate_receipt_root_no_memo_optimism;
@@ -86,14 +80,10 @@
     }
 }
 
-<<<<<<< HEAD
-impl<P> Consensus for OpBeaconConsensus<P>
+impl<P> Consensus<Header, OpBlockBody> for OpBeaconConsensus<P>
 where
     P: StateProviderFactory + fmt::Debug,
 {
-=======
-impl Consensus<Header, OpBlockBody> for OpBeaconConsensus {
->>>>>>> 31c64783
     fn validate_body_against_header(
         &self,
         body: &OpBlockBody,
@@ -121,7 +111,7 @@
 
         // Check empty shanghai-withdrawals
         if self.chain_spec.is_canyon_active_at_timestamp(block.timestamp) {
-            canyon::validate_empty_shanghai_withdrawals(&block.body).map_err(|err| {
+            canyon::validate_empty_shanghai_withdrawals(block.body()).map_err(|err| {
                 trace!(target: "op::consensus",
                     block_number=block.number(),
                     %err,
