--- conflicted
+++ resolved
@@ -15,30 +15,10 @@
 pub mod predeploys;
 pub mod transaction;
 
-<<<<<<< HEAD
 pub use predeploys::ADDRESS_L2_TO_L1_MESSAGE_PASSER;
 pub use transaction::{signed::OpTransactionSigned, tx_type::OpTxType};
 
-/// Optimism primitive types.
-pub type OpPrimitives = reth_primitives::EthPrimitives;
-
-// TODO: once we are ready for separating primitive types, introduce a separate `NodePrimitives`
-// implementation used exclusively by legacy engine.
-//
-// #[derive(Debug, Default, Clone, PartialEq, Eq)]
-// pub struct OpPrimitives;
-//
-// impl NodePrimitives for OpPrimitives {
-//     type Block = Block;
-//     type BlockHeader = Header;
-//     type BlockBody = BlockBody;
-//     type SignedTx = TransactionSigned;
-//     type TxType = OpTxType;
-//     type Receipt = Receipt;
-// }
-=======
 use reth_primitives_traits::Block;
-pub use transaction::{signed::OpTransactionSigned, tx_type::OpTxType};
 
 mod receipt;
 pub use receipt::OpReceipt;
@@ -62,5 +42,4 @@
     type Receipt = OpReceipt;
 }
 
-use once_cell as _;
->>>>>>> 31c64783
+use once_cell as _;