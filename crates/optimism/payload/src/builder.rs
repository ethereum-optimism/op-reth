//! Optimism payload builder implementation.

use crate::{
    config::OpBuilderConfig,
    error::OpPayloadBuilderError,
    payload::{OpBuiltPayload, OpPayloadBuilderAttributes},
};
<<<<<<< HEAD
use alloy_consensus::{constants::EMPTY_WITHDRAWALS, Header, Transaction, EMPTY_OMMER_ROOT_HASH};
=======
use alloy_consensus::{Eip658Value, Header, Transaction, Typed2718, EMPTY_OMMER_ROOT_HASH};
>>>>>>> 31c64783
use alloy_eips::{eip4895::Withdrawals, merge::BEACON_NONCE};
use alloy_primitives::{Address, Bytes, B256, U256};
use alloy_rpc_types_debug::ExecutionWitness;
use alloy_rpc_types_engine::PayloadId;
use op_alloy_consensus::{OpDepositReceipt, OpTxType};
use op_alloy_rpc_types_engine::OpPayloadAttributes;
use reth_basic_payload_builder::*;
use reth_chain_state::ExecutedBlock;
use reth_chainspec::{ChainSpecProvider, EthereumHardforks};
use reth_evm::{env::EvmEnv, system_calls::SystemCaller, ConfigureEvm, NextBlockEnvAttributes};
use reth_execution_types::ExecutionOutcome;
use reth_optimism_chainspec::OpChainSpec;
use reth_optimism_consensus::calculate_receipt_root_no_memo_optimism;
use reth_optimism_forks::OpHardforks;
<<<<<<< HEAD
use reth_optimism_primitives::ADDRESS_L2_TO_L1_MESSAGE_PASSER;
=======
use reth_optimism_primitives::{OpPrimitives, OpReceipt, OpTransactionSigned};
>>>>>>> 31c64783
use reth_payload_builder_primitives::PayloadBuilderError;
use reth_payload_primitives::PayloadBuilderAttributes;
use reth_payload_util::{NoopPayloadTransactions, PayloadTransactions};
use reth_primitives::{
    proofs, transaction::SignedTransactionIntoRecoveredExt, Block, BlockBody, BlockExt,
    SealedHeader, TxType,
};
use reth_provider::{
    HashedPostStateProvider, ProviderError, StateProofProvider, StateProviderFactory,
    StateRootProvider, StorageRootProvider,
};
use reth_revm::{database::StateProviderDatabase, witness::ExecutionWitnessRecord};
use reth_transaction_pool::{
    pool::BestPayloadTransactions, BestTransactionsAttributes, PoolTransaction, TransactionPool,
};
use revm::{
    db::{states::bundle_state::BundleRetention, State},
    primitives::{
        BlockEnv, CfgEnvWithHandlerCfg, EVMError, EnvWithHandlerCfg, InvalidTransaction,
        ResultAndState, TxEnv,
    },
    Database, DatabaseCommit,
};
use std::{fmt::Display, sync::Arc};
use tracing::{debug, trace, warn};

/// Optimism's payload builder
#[derive(Debug, Clone)]
pub struct OpPayloadBuilder<EvmConfig, Txs = ()> {
    /// The rollup's compute pending block configuration option.
    // TODO(clabby): Implement this feature.
    pub compute_pending_block: bool,
    /// The type responsible for creating the evm.
    pub evm_config: EvmConfig,
    /// Settings for the builder, e.g. DA settings.
    pub config: OpBuilderConfig,
    /// The type responsible for yielding the best transactions for the payload if mempool
    /// transactions are allowed.
    pub best_transactions: Txs,
}

impl<EvmConfig> OpPayloadBuilder<EvmConfig> {
    /// `OpPayloadBuilder` constructor.
    ///
    /// Configures the builder with the default settings.
    pub fn new(evm_config: EvmConfig) -> Self {
        Self::with_builder_config(evm_config, Default::default())
    }

    /// Configures the builder with the given [`OpBuilderConfig`].
    pub const fn with_builder_config(evm_config: EvmConfig, config: OpBuilderConfig) -> Self {
        Self { compute_pending_block: true, evm_config, config, best_transactions: () }
    }
}

impl<EvmConfig, Txs> OpPayloadBuilder<EvmConfig, Txs> {
    /// Sets the rollup's compute pending block configuration option.
    pub const fn set_compute_pending_block(mut self, compute_pending_block: bool) -> Self {
        self.compute_pending_block = compute_pending_block;
        self
    }

    /// Configures the type responsible for yielding the transactions that should be included in the
    /// payload.
    pub fn with_transactions<T: OpPayloadTransactions>(
        self,
        best_transactions: T,
    ) -> OpPayloadBuilder<EvmConfig, T> {
        let Self { compute_pending_block, evm_config, config, .. } = self;
        OpPayloadBuilder { compute_pending_block, evm_config, best_transactions, config }
    }

    /// Enables the rollup's compute pending block configuration option.
    pub const fn compute_pending_block(self) -> Self {
        self.set_compute_pending_block(true)
    }

    /// Returns the rollup's compute pending block configuration option.
    pub const fn is_compute_pending_block(&self) -> bool {
        self.compute_pending_block
    }
}
impl<EvmConfig, T> OpPayloadBuilder<EvmConfig, T>
where
    EvmConfig: ConfigureEvm<Header = Header, Transaction = OpTransactionSigned>,
{
    /// Constructs an Optimism payload from the transactions sent via the
    /// Payload attributes by the sequencer. If the `no_tx_pool` argument is passed in
    /// the payload attributes, the transaction pool will be ignored and the only transactions
    /// included in the payload will be those sent through the attributes.
    ///
    /// Given build arguments including an Optimism client, transaction pool,
    /// and configuration, this function creates a transaction payload. Returns
    /// a result indicating success with the payload or an error in case of failure.
    fn build_payload<'a, Client, Pool, Txs>(
        &self,
        args: BuildArguments<Pool, Client, OpPayloadBuilderAttributes, OpBuiltPayload>,
        best: impl FnOnce(BestTransactionsAttributes) -> Txs + Send + Sync + 'a,
    ) -> Result<BuildOutcome<OpBuiltPayload>, PayloadBuilderError>
    where
        Client: StateProviderFactory + ChainSpecProvider<ChainSpec = OpChainSpec>,
        Txs: PayloadTransactions<Transaction = OpTransactionSigned>,
    {
        let evm_env = self
            .cfg_and_block_env(&args.config.attributes, &args.config.parent_header)
            .map_err(PayloadBuilderError::other)?;
        let EvmEnv { cfg_env_with_handler_cfg, block_env } = evm_env;

        let BuildArguments { client, pool: _, mut cached_reads, config, cancel, best_payload } =
            args;

        let ctx = OpPayloadBuilderCtx {
            evm_config: self.evm_config.clone(),
            chain_spec: client.chain_spec(),
            config,
            initialized_cfg: cfg_env_with_handler_cfg,
            initialized_block_env: block_env,
            cancel,
            best_payload,
        };

        let builder = OpBuilder::new(best);

        let state_provider = client.state_by_block_hash(ctx.parent().hash())?;
        let state = StateProviderDatabase::new(state_provider);

        if ctx.attributes().no_tx_pool {
            let db = State::builder().with_database(state).with_bundle_update().build();
            builder.build(db, ctx)
        } else {
            // sequencer mode we can reuse cachedreads from previous runs
            let db = State::builder()
                .with_database(cached_reads.as_db_mut(state))
                .with_bundle_update()
                .build();
            builder.build(db, ctx)
        }
        .map(|out| out.with_cached_reads(cached_reads))
    }

    /// Returns the configured [`EvmEnv`] for the targeted payload
    /// (that has the `parent` as its parent).
    pub fn cfg_and_block_env(
        &self,
        attributes: &OpPayloadBuilderAttributes,
        parent: &Header,
    ) -> Result<EvmEnv, EvmConfig::Error> {
        let next_attributes = NextBlockEnvAttributes {
            timestamp: attributes.timestamp(),
            suggested_fee_recipient: attributes.suggested_fee_recipient(),
            prev_randao: attributes.prev_randao(),
            gas_limit: attributes.gas_limit.unwrap_or(parent.gas_limit),
        };
        self.evm_config.next_cfg_and_block_env(parent, next_attributes)
    }

    /// Computes the witness for the payload.
    pub fn payload_witness<Client>(
        &self,
        client: &Client,
        parent: SealedHeader,
        attributes: OpPayloadAttributes,
    ) -> Result<ExecutionWitness, PayloadBuilderError>
    where
        Client: StateProviderFactory + ChainSpecProvider<ChainSpec = OpChainSpec>,
    {
        let attributes = OpPayloadBuilderAttributes::try_new(parent.hash(), attributes, 3)
            .map_err(PayloadBuilderError::other)?;

        let evm_env =
            self.cfg_and_block_env(&attributes, &parent).map_err(PayloadBuilderError::other)?;
        let EvmEnv { cfg_env_with_handler_cfg, block_env } = evm_env;

        let config = PayloadConfig { parent_header: Arc::new(parent), attributes };
        let ctx = OpPayloadBuilderCtx {
            evm_config: self.evm_config.clone(),
            chain_spec: client.chain_spec(),
            config,
            initialized_cfg: cfg_env_with_handler_cfg,
            initialized_block_env: block_env,
            cancel: Default::default(),
            best_payload: Default::default(),
        };

        let state_provider = client.state_by_block_hash(ctx.parent().hash())?;
        let state = StateProviderDatabase::new(state_provider);
        let mut state = State::builder().with_database(state).with_bundle_update().build();

        let builder = OpBuilder::new(|_| NoopPayloadTransactions::default());
        builder.witness(&mut state, &ctx)
    }
}

/// Implementation of the [`PayloadBuilder`] trait for [`OpPayloadBuilder`].
impl<Pool, Client, EvmConfig, Txs> PayloadBuilder<Pool, Client> for OpPayloadBuilder<EvmConfig, Txs>
where
    Client: StateProviderFactory + ChainSpecProvider<ChainSpec = OpChainSpec>,
    Pool: TransactionPool<Transaction: PoolTransaction<Consensus = EvmConfig::Transaction>>,
    EvmConfig: ConfigureEvm<Header = Header, Transaction = OpTransactionSigned>,
    Txs: OpPayloadTransactions,
{
    type Attributes = OpPayloadBuilderAttributes;
    type BuiltPayload = OpBuiltPayload;

    fn try_build(
        &self,
        args: BuildArguments<Pool, Client, OpPayloadBuilderAttributes, OpBuiltPayload>,
    ) -> Result<BuildOutcome<OpBuiltPayload>, PayloadBuilderError> {
        let pool = args.pool.clone();
        self.build_payload(args, |attrs| self.best_transactions.best_transactions(pool, attrs))
    }

    fn on_missing_payload(
        &self,
        _args: BuildArguments<Pool, Client, OpPayloadBuilderAttributes, OpBuiltPayload>,
    ) -> MissingPayloadBehaviour<Self::BuiltPayload> {
        // we want to await the job that's already in progress because that should be returned as
        // is, there's no benefit in racing another job
        MissingPayloadBehaviour::AwaitInProgress
    }

    // NOTE: this should only be used for testing purposes because this doesn't have access to L1
    // system txs, hence on_missing_payload we return [MissingPayloadBehaviour::AwaitInProgress].
    fn build_empty_payload(
        &self,
        client: &Client,
        config: PayloadConfig<Self::Attributes>,
    ) -> Result<OpBuiltPayload, PayloadBuilderError> {
        let args = BuildArguments {
            client,
            config,
            // we use defaults here because for the empty payload we don't need to execute anything
            pool: (),
            cached_reads: Default::default(),
            cancel: Default::default(),
            best_payload: None,
        };
        self.build_payload(args, |_| NoopPayloadTransactions::default())?
            .into_payload()
            .ok_or_else(|| PayloadBuilderError::MissingPayload)
    }
}

/// The type that builds the payload.
///
/// Payload building for optimism is composed of several steps.
/// The first steps are mandatory and defined by the protocol.
///
/// 1. first all System calls are applied.
/// 2. After canyon the forced deployed `create2deployer` must be loaded
/// 3. all sequencer transactions are executed (part of the payload attributes)
///
/// Depending on whether the node acts as a sequencer and is allowed to include additional
/// transactions (`no_tx_pool == false`):
/// 4. include additional transactions
///
/// And finally
/// 5. build the block: compute all roots (txs, state)
#[derive(derive_more::Debug)]
pub struct OpBuilder<'a, Txs> {
    /// Yields the best transaction to include if transactions from the mempool are allowed.
    #[debug(skip)]
    best: Box<dyn FnOnce(BestTransactionsAttributes) -> Txs + 'a>,
}

impl<'a, Txs> OpBuilder<'a, Txs> {
    fn new(best: impl FnOnce(BestTransactionsAttributes) -> Txs + Send + Sync + 'a) -> Self {
        Self { best: Box::new(best) }
    }
}

impl<Txs> OpBuilder<'_, Txs>
where
    Txs: PayloadTransactions<Transaction = OpTransactionSigned>,
{
    /// Executes the payload and returns the outcome.
    pub fn execute<EvmConfig, DB, P>(
        self,
        state: &mut State<DB>,
        ctx: &OpPayloadBuilderCtx<EvmConfig>,
    ) -> Result<BuildOutcomeKind<ExecutedPayload>, PayloadBuilderError>
    where
<<<<<<< HEAD
        EvmConfig: ConfigureEvm<Header = Header, Transaction = TransactionSigned>,
        DB: Database<Error = ProviderError> + AsRef<P>,
        P: StorageRootProvider,
=======
        EvmConfig: ConfigureEvm<Header = Header, Transaction = OpTransactionSigned>,
        DB: Database<Error = ProviderError>,
>>>>>>> 31c64783
    {
        let Self { best } = self;
        debug!(target: "payload_builder", id=%ctx.payload_id(), parent_header = ?ctx.parent().hash(), parent_number = ctx.parent().number, "building new payload");

        // 1. apply eip-4788 pre block contract call
        ctx.apply_pre_beacon_root_contract_call(state)?;

        // 2. ensure create2deployer is force deployed
        ctx.ensure_create2_deployer(state)?;

        // 3. execute sequencer transactions
        let mut info = ctx.execute_sequencer_transactions(state)?;

        // 4. if mem pool transactions are requested we execute them
        if !ctx.attributes().no_tx_pool {
            let best_txs = best(ctx.best_transaction_attributes());
            if ctx.execute_best_transactions(&mut info, state, best_txs)?.is_some() {
                return Ok(BuildOutcomeKind::Cancelled)
            }

            // check if the new payload is even more valuable
            if !ctx.is_better_payload(info.total_fees) {
                // can skip building the block
                return Ok(BuildOutcomeKind::Aborted { fees: info.total_fees })
            }
        }

        debug_assert!(ctx.attributes().payload_attributes.withdrawals.is_empty());

        // merge all transitions into bundle state, this would apply the withdrawal balance changes
        // and 4788 contract call
        state.merge_transitions(BundleRetention::Reverts);

        let withdrawals_root = if ctx.is_isthmus_active() {
            // withdrawals root field in block header is used for storage root of L2 predeploy
            // `l2tol1-message-passer`
            Some(
                state
                    .database
                    .as_ref()
                    .storage_root(ADDRESS_L2_TO_L1_MESSAGE_PASSER, Default::default())?,
            )
        } else if ctx.is_canyon_active() {
            Some(EMPTY_WITHDRAWALS)
        } else {
            None
        };

        let payload = ExecutedPayload { info, withdrawals_root };

        Ok(BuildOutcomeKind::Better { payload })
    }

    /// Builds the payload on top of the state.
    pub fn build<EvmConfig, DB, P>(
        self,
        mut state: State<DB>,
        ctx: OpPayloadBuilderCtx<EvmConfig>,
    ) -> Result<BuildOutcomeKind<OpBuiltPayload>, PayloadBuilderError>
    where
        EvmConfig: ConfigureEvm<Header = Header, Transaction = OpTransactionSigned>,
        DB: Database<Error = ProviderError> + AsRef<P>,
        P: StateRootProvider + HashedPostStateProvider + StorageRootProvider,
    {
        let ExecutedPayload { info, withdrawals_root } = match self.execute(&mut state, &ctx)? {
            BuildOutcomeKind::Better { payload } | BuildOutcomeKind::Freeze(payload) => payload,
            BuildOutcomeKind::Cancelled => return Ok(BuildOutcomeKind::Cancelled),
            BuildOutcomeKind::Aborted { fees } => return Ok(BuildOutcomeKind::Aborted { fees }),
        };

        let block_number = ctx.block_number();
        let execution_outcome = ExecutionOutcome::new(
            state.take_bundle(),
            info.receipts.into(),
            block_number,
            Vec::new(),
        );
        let receipts_root = execution_outcome
            .generic_receipts_root_slow(block_number, |receipts| {
                calculate_receipt_root_no_memo_optimism(
                    receipts,
                    &ctx.chain_spec,
                    ctx.attributes().timestamp(),
                )
            })
            .expect("Number is in range");
        let logs_bloom =
            execution_outcome.block_logs_bloom(block_number).expect("Number is in range");

        // // calculate the state root
        let state_provider = state.database.as_ref();
        let hashed_state = state_provider.hashed_post_state(execution_outcome.state());
        let (state_root, trie_output) = {
            state_provider.state_root_with_updates(hashed_state.clone()).inspect_err(|err| {
                warn!(target: "payload_builder",
                parent_header=%ctx.parent().hash(),
                    %err,
                    "failed to calculate state root for payload"
                );
            })?
        };

        // create the block header
        let transactions_root = proofs::calculate_transaction_root(&info.executed_transactions);

        // OP doesn't support blobs/EIP-4844.
        // https://specs.optimism.io/protocol/exec-engine.html#ecotone-disable-blob-transactions
        // Need [Some] or [None] based on hardfork to match block hash.
        let (excess_blob_gas, blob_gas_used) = ctx.blob_fields();
        let extra_data = ctx.extra_data()?;

        let header = Header {
            parent_hash: ctx.parent().hash(),
            ommers_hash: EMPTY_OMMER_ROOT_HASH,
            beneficiary: ctx.initialized_block_env.coinbase,
            state_root,
            transactions_root,
            receipts_root,
            withdrawals_root,
            logs_bloom,
            timestamp: ctx.attributes().payload_attributes.timestamp,
            mix_hash: ctx.attributes().payload_attributes.prev_randao,
            nonce: BEACON_NONCE.into(),
            base_fee_per_gas: Some(ctx.base_fee()),
            number: ctx.parent().number + 1,
            gas_limit: ctx.block_gas_limit(),
            difficulty: U256::ZERO,
            gas_used: info.cumulative_gas_used,
            extra_data,
            parent_beacon_block_root: ctx.attributes().payload_attributes.parent_beacon_block_root,
            blob_gas_used,
            excess_blob_gas,
            requests_hash: None,
        };

        // seal the block
        let block = Block {
            header,
            body: BlockBody {
                transactions: info.executed_transactions,
                ommers: vec![],
                withdrawals: ctx.withdrawals().cloned(),
            },
        };

        let sealed_block = Arc::new(block.seal_slow());
        debug!(target: "payload_builder", id=%ctx.attributes().payload_id(), sealed_block_header = ?sealed_block.header, "sealed built block");

        // create the executed block data
        let executed: ExecutedBlock<OpPrimitives> = ExecutedBlock {
            block: sealed_block.clone(),
            senders: Arc::new(info.executed_senders),
            execution_output: Arc::new(execution_outcome),
            hashed_state: Arc::new(hashed_state),
            trie: Arc::new(trie_output),
        };

        let no_tx_pool = ctx.attributes().no_tx_pool;

        let payload = OpBuiltPayload::new(
            ctx.payload_id(),
            sealed_block,
            info.total_fees,
            ctx.chain_spec.clone(),
            ctx.config.attributes,
            Some(executed),
        );

        if no_tx_pool {
            // if `no_tx_pool` is set only transactions from the payload attributes will be included
            // in the payload. In other words, the payload is deterministic and we can
            // freeze it once we've successfully built it.
            Ok(BuildOutcomeKind::Freeze(payload))
        } else {
            Ok(BuildOutcomeKind::Better { payload })
        }
    }

    /// Builds the payload and returns its [`ExecutionWitness`] based on the state after execution.
    pub fn witness<EvmConfig, DB, P>(
        self,
        state: &mut State<DB>,
        ctx: &OpPayloadBuilderCtx<EvmConfig>,
    ) -> Result<ExecutionWitness, PayloadBuilderError>
    where
        EvmConfig: ConfigureEvm<Header = Header, Transaction = OpTransactionSigned>,
        DB: Database<Error = ProviderError> + AsRef<P>,
        P: StateProofProvider + StorageRootProvider,
    {
        let _ = self.execute(state, ctx)?;
        let ExecutionWitnessRecord { hashed_state, codes, keys } =
            ExecutionWitnessRecord::from_executed_state(state);
        let state = state.database.as_ref().witness(Default::default(), hashed_state)?;
        Ok(ExecutionWitness { state: state.into_iter().collect(), codes, keys })
    }
}

/// A type that returns a the [`PayloadTransactions`] that should be included in the pool.
pub trait OpPayloadTransactions: Clone + Send + Sync + Unpin + 'static {
    /// Returns an iterator that yields the transaction in the order they should get included in the
    /// new payload.
    fn best_transactions<
        Pool: TransactionPool<Transaction: PoolTransaction<Consensus = OpTransactionSigned>>,
    >(
        &self,
        pool: Pool,
        attr: BestTransactionsAttributes,
    ) -> impl PayloadTransactions<Transaction = OpTransactionSigned>;
}

impl OpPayloadTransactions for () {
    fn best_transactions<
        Pool: TransactionPool<Transaction: PoolTransaction<Consensus = OpTransactionSigned>>,
    >(
        &self,
        pool: Pool,
        attr: BestTransactionsAttributes,
    ) -> impl PayloadTransactions<Transaction = OpTransactionSigned> {
        BestPayloadTransactions::new(pool.best_transactions_with_attributes(attr))
    }
}

/// Holds the state after execution
#[derive(Debug)]
pub struct ExecutedPayload {
    /// Tracked execution info
    pub info: ExecutionInfo,
    /// Withdrawal hash.
    pub withdrawals_root: Option<B256>,
}

/// This acts as the container for executed transactions and its byproducts (receipts, gas used)
#[derive(Default, Debug)]
pub struct ExecutionInfo {
    /// All executed transactions (unrecovered).
    pub executed_transactions: Vec<OpTransactionSigned>,
    /// The recovered senders for the executed transactions.
    pub executed_senders: Vec<Address>,
    /// The transaction receipts
    pub receipts: Vec<OpReceipt>,
    /// All gas used so far
    pub cumulative_gas_used: u64,
    /// Tracks fees from executed mempool transactions
    pub total_fees: U256,
}

impl ExecutionInfo {
    /// Create a new instance with allocated slots.
    pub fn with_capacity(capacity: usize) -> Self {
        Self {
            executed_transactions: Vec::with_capacity(capacity),
            executed_senders: Vec::with_capacity(capacity),
            receipts: Vec::with_capacity(capacity),
            cumulative_gas_used: 0,
            total_fees: U256::ZERO,
        }
    }
}

/// Container type that holds all necessities to build a new payload.
#[derive(Debug)]
pub struct OpPayloadBuilderCtx<EvmConfig> {
    /// The type that knows how to perform system calls and configure the evm.
    pub evm_config: EvmConfig,
    /// The chainspec
    pub chain_spec: Arc<OpChainSpec>,
    /// How to build the payload.
    pub config: PayloadConfig<OpPayloadBuilderAttributes>,
    /// Evm Settings
    pub initialized_cfg: CfgEnvWithHandlerCfg,
    /// Block config
    pub initialized_block_env: BlockEnv,
    /// Marker to check whether the job has been cancelled.
    pub cancel: Cancelled,
    /// The currently best payload.
    pub best_payload: Option<OpBuiltPayload>,
}

impl<EvmConfig> OpPayloadBuilderCtx<EvmConfig> {
    /// Returns the parent block the payload will be build on.
    pub fn parent(&self) -> &SealedHeader {
        &self.config.parent_header
    }

    /// Returns the builder attributes.
    pub const fn attributes(&self) -> &OpPayloadBuilderAttributes {
        &self.config.attributes
    }

    /// Returns the withdrawals if shanghai is active.
    pub fn withdrawals(&self) -> Option<&Withdrawals> {
        self.chain_spec
            .is_shanghai_active_at_timestamp(self.attributes().timestamp())
            .then(|| &self.attributes().payload_attributes.withdrawals)
    }

    /// Returns the block gas limit to target.
    pub fn block_gas_limit(&self) -> u64 {
        self.attributes()
            .gas_limit
            .unwrap_or_else(|| self.initialized_block_env.gas_limit.saturating_to())
    }

    /// Returns the block number for the block.
    pub fn block_number(&self) -> u64 {
        self.initialized_block_env.number.to()
    }

    /// Returns the current base fee
    pub fn base_fee(&self) -> u64 {
        self.initialized_block_env.basefee.to()
    }

    /// Returns the current blob gas price.
    pub fn get_blob_gasprice(&self) -> Option<u64> {
        self.initialized_block_env.get_blob_gasprice().map(|gasprice| gasprice as u64)
    }

    /// Returns the blob fields for the header.
    ///
    /// This will always return `Some(0)` after ecotone.
    pub fn blob_fields(&self) -> (Option<u64>, Option<u64>) {
        // OP doesn't support blobs/EIP-4844.
        // https://specs.optimism.io/protocol/exec-engine.html#ecotone-disable-blob-transactions
        // Need [Some] or [None] based on hardfork to match block hash.
        if self.is_ecotone_active() {
            (Some(0), Some(0))
        } else {
            (None, None)
        }
    }

    /// Returns the extra data for the block.
    ///
    /// After holocene this extracts the extra data from the payload
    pub fn extra_data(&self) -> Result<Bytes, PayloadBuilderError> {
        if self.is_holocene_active() {
            self.attributes()
                .get_holocene_extra_data(
                    self.chain_spec.base_fee_params_at_timestamp(
                        self.attributes().payload_attributes.timestamp,
                    ),
                )
                .map_err(PayloadBuilderError::other)
        } else {
            Ok(Default::default())
        }
    }

    /// Returns the current fee settings for transactions from the mempool
    pub fn best_transaction_attributes(&self) -> BestTransactionsAttributes {
        BestTransactionsAttributes::new(self.base_fee(), self.get_blob_gasprice())
    }

    /// Returns the unique id for this payload job.
    pub fn payload_id(&self) -> PayloadId {
        self.attributes().payload_id()
    }

    /// Returns true if regolith is active for the payload.
    pub fn is_regolith_active(&self) -> bool {
        self.chain_spec.is_regolith_active_at_timestamp(self.attributes().timestamp())
    }

    /// Returns true if ecotone is active for the payload.
    pub fn is_ecotone_active(&self) -> bool {
        self.chain_spec.is_ecotone_active_at_timestamp(self.attributes().timestamp())
    }

    /// Returns true if canyon is active for the payload.
    pub fn is_canyon_active(&self) -> bool {
        self.chain_spec.is_canyon_active_at_timestamp(self.attributes().timestamp())
    }

    /// Returns true if holocene is active for the payload.
    pub fn is_holocene_active(&self) -> bool {
        self.chain_spec.is_holocene_active_at_timestamp(self.attributes().timestamp())
    }

    /// Returns true if isthmus is active for the payload.
    pub fn is_isthmus_active(&self) -> bool {
        self.chain_spec.is_isthmus_active_at_timestamp(self.attributes().timestamp())
    }

    /// Returns true if the fees are higher than the previous payload.
    pub fn is_better_payload(&self, total_fees: U256) -> bool {
        is_better_payload(self.best_payload.as_ref(), total_fees)
    }

    /// Commits the withdrawals from the payload attributes to the state.
    pub fn commit_withdrawals<DB>(&self, db: &mut State<DB>) -> Result<Option<B256>, ProviderError>
    where
        DB: Database<Error = ProviderError>,
    {
        commit_withdrawals(
            db,
            &self.chain_spec,
            self.attributes().payload_attributes.timestamp,
            &self.attributes().payload_attributes.withdrawals,
        )
    }

    /// Ensure that the create2deployer is force-deployed at the canyon transition. Optimism
    /// blocks will always have at least a single transaction in them (the L1 info transaction),
    /// so we can safely assume that this will always be triggered upon the transition and that
    /// the above check for empty blocks will never be hit on OP chains.
    pub fn ensure_create2_deployer<DB>(&self, db: &mut State<DB>) -> Result<(), PayloadBuilderError>
    where
        DB: Database,
        DB::Error: Display,
    {
        reth_optimism_evm::ensure_create2_deployer(
            self.chain_spec.clone(),
            self.attributes().payload_attributes.timestamp,
            db,
        )
        .map_err(|err| {
            warn!(target: "payload_builder", %err, "missing create2 deployer, skipping block.");
            PayloadBuilderError::other(OpPayloadBuilderError::ForceCreate2DeployerFail)
        })
    }
}

impl<EvmConfig> OpPayloadBuilderCtx<EvmConfig>
where
    EvmConfig: ConfigureEvm<Header = Header, Transaction = OpTransactionSigned>,
{
    /// apply eip-4788 pre block contract call
    pub fn apply_pre_beacon_root_contract_call<DB>(
        &self,
        db: &mut DB,
    ) -> Result<(), PayloadBuilderError>
    where
        DB: Database + DatabaseCommit,
        DB::Error: Display,
    {
        SystemCaller::new(self.evm_config.clone(), self.chain_spec.clone())
            .pre_block_beacon_root_contract_call(
                db,
                &self.initialized_cfg,
                &self.initialized_block_env,
                self.attributes().payload_attributes.parent_beacon_block_root,
            )
            .map_err(|err| {
                warn!(target: "payload_builder",
                    parent_header=%self.parent().hash(),
                    %err,
                    "failed to apply beacon root contract call for payload"
                );
                PayloadBuilderError::Internal(err.into())
            })?;

        Ok(())
    }

    /// Executes all sequencer transactions that are included in the payload attributes.
    pub fn execute_sequencer_transactions<DB>(
        &self,
        db: &mut State<DB>,
    ) -> Result<ExecutionInfo, PayloadBuilderError>
    where
        DB: Database<Error = ProviderError>,
    {
        let mut info = ExecutionInfo::with_capacity(self.attributes().transactions.len());

        let env = EnvWithHandlerCfg::new_with_cfg_env(
            self.initialized_cfg.clone(),
            self.initialized_block_env.clone(),
            TxEnv::default(),
        );
        let mut evm = self.evm_config.evm_with_env(&mut *db, env);

        for sequencer_tx in &self.attributes().transactions {
            // A sequencer's block should never contain blob transactions.
            if sequencer_tx.value().is_eip4844() {
                return Err(PayloadBuilderError::other(
                    OpPayloadBuilderError::BlobTransactionRejected,
                ))
            }

            // Convert the transaction to a [RecoveredTx]. This is
            // purely for the purposes of utilizing the `evm_config.tx_env`` function.
            // Deposit transactions do not have signatures, so if the tx is a deposit, this
            // will just pull in its `from` address.
            let sequencer_tx =
                sequencer_tx.value().clone().try_into_ecrecovered().map_err(|_| {
                    PayloadBuilderError::other(OpPayloadBuilderError::TransactionEcRecoverFailed)
                })?;

            // Cache the depositor account prior to the state transition for the deposit nonce.
            //
            // Note that this *only* needs to be done post-regolith hardfork, as deposit nonces
            // were not introduced in Bedrock. In addition, regular transactions don't have deposit
            // nonces, so we don't need to touch the DB for those.
            let depositor = (self.is_regolith_active() && sequencer_tx.is_deposit())
                .then(|| {
                    evm.db_mut()
                        .load_cache_account(sequencer_tx.signer())
                        .map(|acc| acc.account_info().unwrap_or_default())
                })
                .transpose()
                .map_err(|_| {
                    PayloadBuilderError::other(OpPayloadBuilderError::AccountLoadFailed(
                        sequencer_tx.signer(),
                    ))
                })?;

            *evm.tx_mut() = self.evm_config.tx_env(sequencer_tx.as_signed(), sequencer_tx.signer());

            let ResultAndState { result, state } = match evm.transact() {
                Ok(res) => res,
                Err(err) => {
                    match err {
                        EVMError::Transaction(err) => {
                            trace!(target: "payload_builder", %err, ?sequencer_tx, "Error in sequencer transaction, skipping.");
                            continue
                        }
                        err => {
                            // this is an error that we should treat as fatal for this attempt
                            return Err(PayloadBuilderError::EvmExecutionError(err))
                        }
                    }
                }
            };

            // commit changes
            evm.db_mut().commit(state);

            let gas_used = result.gas_used();

            // add gas used by the transaction to cumulative gas used, before creating the receipt
            info.cumulative_gas_used += gas_used;

            let receipt = alloy_consensus::Receipt {
                status: Eip658Value::Eip658(result.is_success()),
                cumulative_gas_used: info.cumulative_gas_used,
                logs: result.into_logs().into_iter().collect(),
            };

            // Push transaction changeset and calculate header bloom filter for receipt.
            info.receipts.push(match sequencer_tx.tx_type() {
                OpTxType::Legacy => OpReceipt::Legacy(receipt),
                OpTxType::Eip2930 => OpReceipt::Eip2930(receipt),
                OpTxType::Eip1559 => OpReceipt::Eip1559(receipt),
                OpTxType::Eip7702 => OpReceipt::Eip7702(receipt),
                OpTxType::Deposit => OpReceipt::Deposit(OpDepositReceipt {
                    inner: receipt,
                    deposit_nonce: depositor.map(|account| account.nonce),
                    // The deposit receipt version was introduced in Canyon to indicate an update to
                    // how receipt hashes should be computed when set. The state
                    // transition process ensures this is only set for
                    // post-Canyon deposit transactions.
                    deposit_receipt_version: self.is_canyon_active().then_some(1),
                }),
            });

            // append sender and transaction to the respective lists
            info.executed_senders.push(sequencer_tx.signer());
            info.executed_transactions.push(sequencer_tx.into_signed());
        }

        Ok(info)
    }

    /// Executes the given best transactions and updates the execution info.
    ///
    /// Returns `Ok(Some(())` if the job was cancelled.
    pub fn execute_best_transactions<DB>(
        &self,
        info: &mut ExecutionInfo,
        db: &mut State<DB>,
        mut best_txs: impl PayloadTransactions<Transaction = EvmConfig::Transaction>,
    ) -> Result<Option<()>, PayloadBuilderError>
    where
        DB: Database<Error = ProviderError>,
    {
        let block_gas_limit = self.block_gas_limit();
        let base_fee = self.base_fee();

        let env = EnvWithHandlerCfg::new_with_cfg_env(
            self.initialized_cfg.clone(),
            self.initialized_block_env.clone(),
            TxEnv::default(),
        );
        let mut evm = self.evm_config.evm_with_env(&mut *db, env);

        while let Some(tx) = best_txs.next(()) {
            // ensure we still have capacity for this transaction
            if info.cumulative_gas_used + tx.gas_limit() > block_gas_limit {
                // we can't fit this transaction into the block, so we need to mark it as
                // invalid which also removes all dependent transaction from
                // the iterator before we can continue
                best_txs.mark_invalid(tx.signer(), tx.nonce());
                continue
            }

            // A sequencer's block should never contain blob or deposit transactions from the pool.
            if tx.is_eip4844() || tx.tx_type() == TxType::Deposit as u8 {
                best_txs.mark_invalid(tx.signer(), tx.nonce());
                continue
            }

            // check if the job was cancelled, if so we can exit early
            if self.cancel.is_cancelled() {
                return Ok(Some(()))
            }

            // Configure the environment for the tx.
            *evm.tx_mut() = self.evm_config.tx_env(tx.as_signed(), tx.signer());

            let ResultAndState { result, state } = match evm.transact() {
                Ok(res) => res,
                Err(err) => {
                    match err {
                        EVMError::Transaction(err) => {
                            if matches!(err, InvalidTransaction::NonceTooLow { .. }) {
                                // if the nonce is too low, we can skip this transaction
                                trace!(target: "payload_builder", %err, ?tx, "skipping nonce too low transaction");
                            } else {
                                // if the transaction is invalid, we can skip it and all of its
                                // descendants
                                trace!(target: "payload_builder", %err, ?tx, "skipping invalid transaction and its descendants");
                                best_txs.mark_invalid(tx.signer(), tx.nonce());
                            }

                            continue
                        }
                        err => {
                            // this is an error that we should treat as fatal for this attempt
                            return Err(PayloadBuilderError::EvmExecutionError(err))
                        }
                    }
                }
            };

            // commit changes
            evm.db_mut().commit(state);

            let gas_used = result.gas_used();

            // add gas used by the transaction to cumulative gas used, before creating the
            // receipt
            info.cumulative_gas_used += gas_used;

            let receipt = alloy_consensus::Receipt {
                status: Eip658Value::Eip658(result.is_success()),
                cumulative_gas_used: info.cumulative_gas_used,
                logs: result.into_logs().into_iter().collect(),
            };

            // Push transaction changeset and calculate header bloom filter for receipt.
            info.receipts.push(match tx.tx_type() {
                OpTxType::Legacy => OpReceipt::Legacy(receipt),
                OpTxType::Eip2930 => OpReceipt::Eip2930(receipt),
                OpTxType::Eip1559 => OpReceipt::Eip1559(receipt),
                OpTxType::Eip7702 => OpReceipt::Eip7702(receipt),
                OpTxType::Deposit => OpReceipt::Deposit(OpDepositReceipt {
                    inner: receipt,
                    deposit_nonce: None,
                    deposit_receipt_version: None,
                }),
            });

            // update add to total fees
            let miner_fee = tx
                .effective_tip_per_gas(base_fee)
                .expect("fee is always valid; execution succeeded");
            info.total_fees += U256::from(miner_fee) * U256::from(gas_used);

            // append sender and transaction to the respective lists
            info.executed_senders.push(tx.signer());
            info.executed_transactions.push(tx.into_signed());
        }

        Ok(None)
    }
}<|MERGE_RESOLUTION|>--- conflicted
+++ resolved
@@ -5,11 +5,10 @@
     error::OpPayloadBuilderError,
     payload::{OpBuiltPayload, OpPayloadBuilderAttributes},
 };
-<<<<<<< HEAD
-use alloy_consensus::{constants::EMPTY_WITHDRAWALS, Header, Transaction, EMPTY_OMMER_ROOT_HASH};
-=======
-use alloy_consensus::{Eip658Value, Header, Transaction, Typed2718, EMPTY_OMMER_ROOT_HASH};
->>>>>>> 31c64783
+use alloy_consensus::{
+    constants::EMPTY_WITHDRAWALS, Eip658Value, Header, Transaction, Typed2718,
+    EMPTY_OMMER_ROOT_HASH,
+};
 use alloy_eips::{eip4895::Withdrawals, merge::BEACON_NONCE};
 use alloy_primitives::{Address, Bytes, B256, U256};
 use alloy_rpc_types_debug::ExecutionWitness;
@@ -24,11 +23,9 @@
 use reth_optimism_chainspec::OpChainSpec;
 use reth_optimism_consensus::calculate_receipt_root_no_memo_optimism;
 use reth_optimism_forks::OpHardforks;
-<<<<<<< HEAD
-use reth_optimism_primitives::ADDRESS_L2_TO_L1_MESSAGE_PASSER;
-=======
-use reth_optimism_primitives::{OpPrimitives, OpReceipt, OpTransactionSigned};
->>>>>>> 31c64783
+use reth_optimism_primitives::{
+    OpPrimitives, OpReceipt, OpTransactionSigned, ADDRESS_L2_TO_L1_MESSAGE_PASSER,
+};
 use reth_payload_builder_primitives::PayloadBuilderError;
 use reth_payload_primitives::PayloadBuilderAttributes;
 use reth_payload_util::{NoopPayloadTransactions, PayloadTransactions};
@@ -311,14 +308,9 @@
         ctx: &OpPayloadBuilderCtx<EvmConfig>,
     ) -> Result<BuildOutcomeKind<ExecutedPayload>, PayloadBuilderError>
     where
-<<<<<<< HEAD
-        EvmConfig: ConfigureEvm<Header = Header, Transaction = TransactionSigned>,
+        EvmConfig: ConfigureEvm<Header = Header, Transaction = OpTransactionSigned>,
         DB: Database<Error = ProviderError> + AsRef<P>,
         P: StorageRootProvider,
-=======
-        EvmConfig: ConfigureEvm<Header = Header, Transaction = OpTransactionSigned>,
-        DB: Database<Error = ProviderError>,
->>>>>>> 31c64783
     {
         let Self { best } = self;
         debug!(target: "payload_builder", id=%ctx.payload_id(), parent_header = ?ctx.parent().hash(), parent_number = ctx.parent().number, "building new payload");
