use alloy_consensus::Header;
use reth_optimism_chainspec::OpChainSpec;
use reth_optimism_forks::OpHardfork;

/// Map the latest active hardfork at the given header to a revm
/// [`SpecId`](revm_primitives::SpecId).
pub fn revm_spec(chain_spec: &OpChainSpec, header: &Header) -> revm_primitives::SpecId {
    revm_spec_by_timestamp_after_bedrock(chain_spec, header.timestamp)
}

/// Returns the revm [`SpecId`](revm_primitives::SpecId) at the given timestamp.
///
/// # Note
///
/// This is only intended to be used after the Bedrock, when hardforks are activated by
/// timestamp.
pub fn revm_spec_by_timestamp_after_bedrock(
    chain_spec: &OpChainSpec,
    timestamp: u64,
) -> revm_primitives::SpecId {
<<<<<<< HEAD
    if chain_spec.fork(OpHardfork::Isthmus).active_at_timestamp(timestamp) ||
        chain_spec.fork(OpHardfork::Holocene).active_at_timestamp(timestamp)
    {
        revm_primitives::HOLOCENE // todo: replace <https://github.com/bluealloy/revm/issues/1874>
=======
    if chain_spec.fork(OpHardfork::Isthmus).active_at_timestamp(timestamp) {
        revm_primitives::ISTHMUS
    } else if chain_spec.fork(OpHardfork::Holocene).active_at_timestamp(timestamp) {
        revm_primitives::HOLOCENE
>>>>>>> 31c64783
    } else if chain_spec.fork(OpHardfork::Granite).active_at_timestamp(timestamp) {
        revm_primitives::GRANITE
    } else if chain_spec.fork(OpHardfork::Fjord).active_at_timestamp(timestamp) {
        revm_primitives::FJORD
    } else if chain_spec.fork(OpHardfork::Ecotone).active_at_timestamp(timestamp) {
        revm_primitives::ECOTONE
    } else if chain_spec.fork(OpHardfork::Canyon).active_at_timestamp(timestamp) {
        revm_primitives::CANYON
    } else if chain_spec.fork(OpHardfork::Regolith).active_at_timestamp(timestamp) {
        revm_primitives::REGOLITH
    } else {
        revm_primitives::BEDROCK
    }
}

<<<<<<< HEAD
/// Map the latest active hardfork at the given block to a revm [`SpecId`](revm_primitives::SpecId).
pub fn revm_spec(chain_spec: &OpChainSpec, block: &Head) -> revm_primitives::SpecId {
    if chain_spec.fork(OpHardfork::Isthmus).active_at_head(block) ||
        chain_spec.fork(OpHardfork::Holocene).active_at_head(block)
    {
        revm_primitives::HOLOCENE // todo: replace <https://github.com/bluealloy/revm/issues/1874>
    } else if chain_spec.fork(OpHardfork::Granite).active_at_head(block) {
        revm_primitives::GRANITE
    } else if chain_spec.fork(OpHardfork::Fjord).active_at_head(block) {
        revm_primitives::FJORD
    } else if chain_spec.fork(OpHardfork::Ecotone).active_at_head(block) {
        revm_primitives::ECOTONE
    } else if chain_spec.fork(OpHardfork::Canyon).active_at_head(block) {
        revm_primitives::CANYON
    } else if chain_spec.fork(OpHardfork::Regolith).active_at_head(block) {
        revm_primitives::REGOLITH
    } else if chain_spec.fork(OpHardfork::Bedrock).active_at_head(block) {
        revm_primitives::BEDROCK
    } else if chain_spec.fork(EthereumHardfork::Prague).active_at_head(block) {
        revm_primitives::PRAGUE
    } else if chain_spec.fork(EthereumHardfork::Cancun).active_at_head(block) {
        revm_primitives::CANCUN
    } else if chain_spec.fork(EthereumHardfork::Shanghai).active_at_head(block) {
        revm_primitives::SHANGHAI
    } else if chain_spec.fork(EthereumHardfork::Paris).active_at_head(block) {
        revm_primitives::MERGE
    } else if chain_spec.fork(EthereumHardfork::London).active_at_head(block) {
        revm_primitives::LONDON
    } else if chain_spec.fork(EthereumHardfork::Berlin).active_at_head(block) {
        revm_primitives::BERLIN
    } else if chain_spec.fork(EthereumHardfork::Istanbul).active_at_head(block) {
        revm_primitives::ISTANBUL
    } else if chain_spec.fork(EthereumHardfork::Petersburg).active_at_head(block) {
        revm_primitives::PETERSBURG
    } else if chain_spec.fork(EthereumHardfork::Byzantium).active_at_head(block) {
        revm_primitives::BYZANTIUM
    } else if chain_spec.fork(EthereumHardfork::SpuriousDragon).active_at_head(block) {
        revm_primitives::SPURIOUS_DRAGON
    } else if chain_spec.fork(EthereumHardfork::Tangerine).active_at_head(block) {
        revm_primitives::TANGERINE
    } else if chain_spec.fork(EthereumHardfork::Homestead).active_at_head(block) {
        revm_primitives::HOMESTEAD
    } else if chain_spec.fork(EthereumHardfork::Frontier).active_at_head(block) {
        revm_primitives::FRONTIER
    } else {
        panic!(
            "invalid hardfork chainspec: expected at least one hardfork, got {:?}",
            chain_spec.hardforks
        )
    }
}

=======
>>>>>>> 31c64783
#[cfg(test)]
mod tests {
    use super::*;
    use reth_chainspec::ChainSpecBuilder;
    use reth_optimism_chainspec::{OpChainSpec, OpChainSpecBuilder};

    #[test]
    fn test_revm_spec_by_timestamp_after_merge() {
        #[inline(always)]
        fn op_cs(f: impl FnOnce(OpChainSpecBuilder) -> OpChainSpecBuilder) -> OpChainSpec {
            let cs = ChainSpecBuilder::mainnet().chain(reth_chainspec::Chain::from_id(10)).into();
            f(cs).build()
        }
        assert_eq!(
            revm_spec_by_timestamp_after_bedrock(&op_cs(|cs| cs.isthmus_activated()), 0),
            revm_primitives::ISTHMUS
        );
        assert_eq!(
            revm_spec_by_timestamp_after_bedrock(&op_cs(|cs| cs.holocene_activated()), 0),
            revm_primitives::HOLOCENE
        );
        assert_eq!(
            revm_spec_by_timestamp_after_bedrock(&op_cs(|cs| cs.granite_activated()), 0),
            revm_primitives::GRANITE
        );
        assert_eq!(
            revm_spec_by_timestamp_after_bedrock(&op_cs(|cs| cs.fjord_activated()), 0),
            revm_primitives::FJORD
        );
        assert_eq!(
            revm_spec_by_timestamp_after_bedrock(&op_cs(|cs| cs.ecotone_activated()), 0),
            revm_primitives::ECOTONE
        );
        assert_eq!(
            revm_spec_by_timestamp_after_bedrock(&op_cs(|cs| cs.canyon_activated()), 0),
            revm_primitives::CANYON
        );
        assert_eq!(
            revm_spec_by_timestamp_after_bedrock(&op_cs(|cs| cs.bedrock_activated()), 0),
            revm_primitives::BEDROCK
        );
        assert_eq!(
            revm_spec_by_timestamp_after_bedrock(&op_cs(|cs| cs.regolith_activated()), 0),
            revm_primitives::REGOLITH
        );
    }

    #[test]
    fn test_to_revm_spec() {
        #[inline(always)]
        fn op_cs(f: impl FnOnce(OpChainSpecBuilder) -> OpChainSpecBuilder) -> OpChainSpec {
            let cs = ChainSpecBuilder::mainnet().chain(reth_chainspec::Chain::from_id(10)).into();
            f(cs).build()
        }
        assert_eq!(
            revm_spec(&op_cs(|cs| cs.isthmus_activated()), &Default::default()),
            revm_primitives::ISTHMUS
        );
        assert_eq!(
            revm_spec(&op_cs(|cs| cs.holocene_activated()), &Default::default()),
            revm_primitives::HOLOCENE
        );
        assert_eq!(
            revm_spec(&op_cs(|cs| cs.granite_activated()), &Default::default()),
            revm_primitives::GRANITE
        );
        assert_eq!(
            revm_spec(&op_cs(|cs| cs.fjord_activated()), &Default::default()),
            revm_primitives::FJORD
        );
        assert_eq!(
            revm_spec(&op_cs(|cs| cs.ecotone_activated()), &Default::default()),
            revm_primitives::ECOTONE
        );
        assert_eq!(
            revm_spec(&op_cs(|cs| cs.canyon_activated()), &Default::default()),
            revm_primitives::CANYON
        );
        assert_eq!(
            revm_spec(&op_cs(|cs| cs.bedrock_activated()), &Default::default()),
            revm_primitives::BEDROCK
        );
        assert_eq!(
            revm_spec(&op_cs(|cs| cs.regolith_activated()), &Default::default()),
            revm_primitives::REGOLITH
        );
    }
}<|MERGE_RESOLUTION|>--- conflicted
+++ resolved
@@ -18,17 +18,10 @@
     chain_spec: &OpChainSpec,
     timestamp: u64,
 ) -> revm_primitives::SpecId {
-<<<<<<< HEAD
-    if chain_spec.fork(OpHardfork::Isthmus).active_at_timestamp(timestamp) ||
-        chain_spec.fork(OpHardfork::Holocene).active_at_timestamp(timestamp)
-    {
-        revm_primitives::HOLOCENE // todo: replace <https://github.com/bluealloy/revm/issues/1874>
-=======
     if chain_spec.fork(OpHardfork::Isthmus).active_at_timestamp(timestamp) {
         revm_primitives::ISTHMUS
     } else if chain_spec.fork(OpHardfork::Holocene).active_at_timestamp(timestamp) {
         revm_primitives::HOLOCENE
->>>>>>> 31c64783
     } else if chain_spec.fork(OpHardfork::Granite).active_at_timestamp(timestamp) {
         revm_primitives::GRANITE
     } else if chain_spec.fork(OpHardfork::Fjord).active_at_timestamp(timestamp) {
@@ -44,61 +37,6 @@
     }
 }
 
-<<<<<<< HEAD
-/// Map the latest active hardfork at the given block to a revm [`SpecId`](revm_primitives::SpecId).
-pub fn revm_spec(chain_spec: &OpChainSpec, block: &Head) -> revm_primitives::SpecId {
-    if chain_spec.fork(OpHardfork::Isthmus).active_at_head(block) ||
-        chain_spec.fork(OpHardfork::Holocene).active_at_head(block)
-    {
-        revm_primitives::HOLOCENE // todo: replace <https://github.com/bluealloy/revm/issues/1874>
-    } else if chain_spec.fork(OpHardfork::Granite).active_at_head(block) {
-        revm_primitives::GRANITE
-    } else if chain_spec.fork(OpHardfork::Fjord).active_at_head(block) {
-        revm_primitives::FJORD
-    } else if chain_spec.fork(OpHardfork::Ecotone).active_at_head(block) {
-        revm_primitives::ECOTONE
-    } else if chain_spec.fork(OpHardfork::Canyon).active_at_head(block) {
-        revm_primitives::CANYON
-    } else if chain_spec.fork(OpHardfork::Regolith).active_at_head(block) {
-        revm_primitives::REGOLITH
-    } else if chain_spec.fork(OpHardfork::Bedrock).active_at_head(block) {
-        revm_primitives::BEDROCK
-    } else if chain_spec.fork(EthereumHardfork::Prague).active_at_head(block) {
-        revm_primitives::PRAGUE
-    } else if chain_spec.fork(EthereumHardfork::Cancun).active_at_head(block) {
-        revm_primitives::CANCUN
-    } else if chain_spec.fork(EthereumHardfork::Shanghai).active_at_head(block) {
-        revm_primitives::SHANGHAI
-    } else if chain_spec.fork(EthereumHardfork::Paris).active_at_head(block) {
-        revm_primitives::MERGE
-    } else if chain_spec.fork(EthereumHardfork::London).active_at_head(block) {
-        revm_primitives::LONDON
-    } else if chain_spec.fork(EthereumHardfork::Berlin).active_at_head(block) {
-        revm_primitives::BERLIN
-    } else if chain_spec.fork(EthereumHardfork::Istanbul).active_at_head(block) {
-        revm_primitives::ISTANBUL
-    } else if chain_spec.fork(EthereumHardfork::Petersburg).active_at_head(block) {
-        revm_primitives::PETERSBURG
-    } else if chain_spec.fork(EthereumHardfork::Byzantium).active_at_head(block) {
-        revm_primitives::BYZANTIUM
-    } else if chain_spec.fork(EthereumHardfork::SpuriousDragon).active_at_head(block) {
-        revm_primitives::SPURIOUS_DRAGON
-    } else if chain_spec.fork(EthereumHardfork::Tangerine).active_at_head(block) {
-        revm_primitives::TANGERINE
-    } else if chain_spec.fork(EthereumHardfork::Homestead).active_at_head(block) {
-        revm_primitives::HOMESTEAD
-    } else if chain_spec.fork(EthereumHardfork::Frontier).active_at_head(block) {
-        revm_primitives::FRONTIER
-    } else {
-        panic!(
-            "invalid hardfork chainspec: expected at least one hardfork, got {:?}",
-            chain_spec.hardforks
-        )
-    }
-}
-
-=======
->>>>>>> 31c64783
 #[cfg(test)]
 mod tests {
     use super::*;
